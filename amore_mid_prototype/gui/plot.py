from cProfile import label
import logging
from unittest.mock import patch
import pandas as pd
import numpy as np
import pandas as pd
from pandas.api.types import is_numeric_dtype

from PyQt5 import QtCore, QtWidgets
from PyQt5.QtWidgets import QMessageBox

import mplcursors
from matplotlib.backends.backend_qtagg import (
    FigureCanvas,
    NavigationToolbar2QT as NavigationToolbar,
)
from matplotlib.figure import Figure
from matplotlib import cm as mpl_cm
from mpl_interactions import zoom_factory, panhandler

log = logging.getLogger(__name__)


class Canvas(QtWidgets.QDialog):
    def __init__(
        self,
        parent=None,
        x=[],
        y=[],
        image=None,
        xlabel="",
        ylabel="",
        fmt="o",
<<<<<<< HEAD
        color=None,
        legend=None,
        show_legend=False,
=======
        legend=None,
>>>>>>> 6df03630
        plot_type="default",
    ):
        super().__init__()
        self.setStyleSheet("background-color: white")

<<<<<<< HEAD
        self._is_open = True

        self.data_x, self.data_y = None, None
        self.histogram1D_bins = 10
=======
        self.data_x, self.data_y = None, None
        self.histogram1D_bins = 5
>>>>>>> 6df03630

        layout = QtWidgets.QVBoxLayout(self)

        self.plot_type = plot_type
        is_histogram = self.plot_type != "default"

<<<<<<< HEAD
        self.figure = Figure(figsize=(6, 4))
=======
        self.figure = Figure(figsize=(8, 5))
>>>>>>> 6df03630
        self._canvas = FigureCanvas(self.figure)
        self._axis = self._canvas.figure.subplots()
        self._axis.set_xlabel(xlabel)
        self._axis.set_ylabel(ylabel if not is_histogram else "Probability density")
        self._axis.set_title(
<<<<<<< HEAD
            f"{ylabel} vs. {xlabel}" if not is_histogram else f"{xlabel}"
        )
        self._axis.grid(linewidth=0.25)
=======
            f"{ylabel} vs. {xlabel}"
            if not is_histogram
            else f"Probability density of {xlabel}"
        )
>>>>>>> 6df03630

        self._fmt = fmt
        self._color = color
        self._legend = legend
        self._show_legend = show_legend
        self._lines = {}
<<<<<<< HEAD
=======
        self._image = None
>>>>>>> 6df03630
        self._kwargs = {}

        self._navigation_toolbar = NavigationToolbar(self._canvas, self)
        self._navigation_toolbar.setIconSize(QtCore.QSize(20, 20))
        self._navigation_toolbar.layout().setSpacing(1)

        # This is a filthy hack to stop the navigation bars box-zoom feature and
        # the panhandler interfering with each other. If both of these are
        # enabled at the same time then the panhandler will move the canvas
        # while the user draws a box, which doesn't work very well. This way,
        # the panhandler is only enabled when box zoom is disabled.
        #
        # Ideally the panhandler would support matplotlibs widgetLock, see:
        # https://github.com/ianhi/mpl-interactions/pull/243#issuecomment-1101523740
        self._navigation_toolbar._actions["zoom"].triggered.connect(
            lambda checked: self.toggle_panhandler(not checked)
        )

        layout.addWidget(self._canvas)

        self._autoscale_checkbox = QtWidgets.QCheckBox("Autoscale", self)
        self._autoscale_checkbox.setCheckState(QtCore.Qt.CheckState.Checked)
        self._autoscale_checkbox.setLayoutDirection(
            QtCore.Qt.LayoutDirection.RightToLeft
        )
<<<<<<< HEAD

        self._legend_checkbox = QtWidgets.QCheckBox("Legend", self)
        self._legend_checkbox.setCheckState(QtCore.Qt.CheckState.Unchecked)
        self._legend_checkbox.stateChanged.connect(self.show_legend)
=======
>>>>>>> 6df03630

        self._display_annotations_checkbox = QtWidgets.QCheckBox(
            "Display hover annotations", self
        )
        self._display_annotations_checkbox.stateChanged.connect(self.toggle_annotations)
        self._display_annotations_checkbox.setLayoutDirection(QtCore.Qt.RightToLeft)

        if self.plot_type == "histogram1D":
            self._probability_density_bins = QtWidgets.QSpinBox(self)
            self._probability_density_bins.setMinimum(5)
            self._probability_density_bins.setMaximum(100000)
            self._probability_density_bins.setSingleStep(25)
            self._probability_density_bins.setValue(self.histogram1D_bins)
            self._probability_density_bins.valueChanged.connect(
                self.probability_density_bins_changed
            )

        h1_layout = QtWidgets.QHBoxLayout()
<<<<<<< HEAD
        h1_layout.addWidget(self._legend_checkbox)
=======
>>>>>>> 6df03630
        h1_layout.addStretch()
        h1_layout.addWidget(self._autoscale_checkbox)

        h2_layout = QtWidgets.QHBoxLayout()
        if self.plot_type == "histogram1D":
            h2_layout.addWidget(QtWidgets.QLabel("Number of bins"))
            h2_layout.addWidget(self._probability_density_bins)

        h2_layout.addStretch()
        h2_layout.addWidget(self._display_annotations_checkbox)

        layout.addLayout(h1_layout)
        layout.addLayout(h2_layout)

        layout.addWidget(self._navigation_toolbar)

        self._cursors = []
        self._zoom_factory = None
        self._panhandler = panhandler(self.figure, button=1)

<<<<<<< HEAD
        self.update_canvas(x, y, plot_type=self.plot_type)
        self.figure.tight_layout()

    def closeEvent(self, event):
        self._is_open = False

        event.accept()

=======
        self.update_canvas(x, y, image, legend=legend)
        self.figure.tight_layout()

>>>>>>> 6df03630
    def toggle_panhandler(self, enabled):
        if enabled:
            self._panhandler.enable()
        else:
            self._panhandler.disable()

    def toggle_annotations(self, state):
        if state == QtCore.Qt.Checked:
            for line in self._lines.values():
                self._cursors.append(mplcursors.cursor(line, hover=True))
        else:
            for cursor in self._cursors:
                cursor.remove()

            self._cursors.clear()

    @property
    def has_data(self):
        return len(self._lines) > 0

    def probability_density_bins_changed(self):
        self.histogram1D_bins = self._probability_density_bins.value()
<<<<<<< HEAD
        self.update_canvas(plot_type="histogram1D")
=======
        self.update_canvas()
>>>>>>> 6df03630

    def autoscale(self, x_min, x_max, y_min, y_max, margin=0.05):
        x_range = np.abs(x_max - x_min)
        x_min = x_min - x_range * margin
        x_max = x_max + x_range * margin

        y_range = np.abs(y_max - y_min)
        y_min = y_min - y_range * margin
        y_max = y_max + y_range * margin

<<<<<<< HEAD
        return x_min, x_max, y_min, y_max

    def show_legend(self):
        self._axis.legend().set_visible(self._legend_checkbox.isChecked())
        self.figure.canvas.draw()

    def update_canvas(
        self, xs=None, ys=None, plot_type="default", series_names=["default"]
    ):
        # this should be a "generate" (see "plot_exists") and "update" function
        cmap = mpl_cm.get_cmap("tab20")

        if xs is None and ys is None:
=======
        self._axis.set_xlim((x_min, x_max))
        self._axis.set_ylim((y_min, y_max))

    def update_canvas(self, xs=None, ys=None, image=None, legend=None, series_names=["default"]):
        cmap = mpl_cm.get_cmap("tab20")

        if (xs is None and ys is None) and self.plot_type == "histogram1D":
>>>>>>> 6df03630
            xs, ys = [], []

            for series in self._lines.keys():
                for i in range(len(self.data_x)):
                    x, y = self.data_x[i], self.data_y[i]

<<<<<<< HEAD
                    if plot_type == "default":
                        self._lines[series][i].set_data(x, y)
                    if plot_type == "histogram1D":
=======
                    if self.plot_type == "default":
                        self._lines[series][i].set_data(x, y)
                    if self.plot_type == "histogram1D":
>>>>>>> 6df03630
                        _ = [b.remove() for b in self._lines[series][i]]
                        y, x, patches = self._axis.hist(
                            x, bins=self.histogram1D_bins, **self._kwargs[series][i]
                        )
                        self._lines[series][i] = patches

                    xs.append(x)
                    ys.append(y)
<<<<<<< HEAD
            self._axis.legend().set_visible(self._show_legend)
            self.figure.canvas.draw()

            xs_min, ys_min = np.asarray(xs[0]).min(), 0
            xs_max, ys_max = np.asarray(xs[0]).max(), 1
=======
            self.figure.canvas.draw()

            xs_min, ys_min = xs[0].min(), 0
            xs_max, ys_max = xs[0].max(), 1
>>>>>>> 6df03630

            if self._autoscale_checkbox.isChecked():
                for x, y in zip(xs, ys):
                    xs_min = min(xs_min, x.min())
                    xs_max = max(xs_max, x.max())
                    ys_max = min(ys_max, y.max())

<<<<<<< HEAD
                x_min, x_max, y_min, y_max = self.autoscale(
                    xs_min, xs_max, 0, ys_max, margin=0.05
                )
                self._axis.set_xlim((x_min, x_max))
                self._axis.set_ylim((y_min, y_max))

            return

        self.data_x = xs
        self.data_y = ys

        if len(xs):
            if hasattr(xs[0], "__len__"):
                xs_min, xs_max = (
                    min([min(xi) for xi in xs]),
                    max([max(xi) for xi in xs]),
                )
            else:
                xs_min, xs_max = min(xs), max(xs)
            if hasattr(ys[0], "__len__"):
                ys_min, ys_max = (
                    min([min(yi) for yi in ys]),
                    max([max(yi) for yi in ys]),
                )
            else:
                ys_min, ys_max = min(ys), max(ys)

            if plot_type == "histogram1D":
                ys_min, ys_max = 0, 1

        self._lines[series_names[0]] = []
        self._kwargs[series_names[0]] = []

        for i, x, y, series, label in zip(
            range(len(xs)),
            xs,
            ys,
            len(xs) * series_names,
            self._legend
            if not isinstance(self._legend, str) and self._legend is not None
            else len(xs) * [self._legend],
        ):
            fmt = self._fmt if len(xs) == 1 else "o"
            color = (
                cmap(i / len(xs))
                if len(ys) == 0
                else cmap(i / len(xs) / 2)
                if self._color is None
                else self._color
            )

            plot_exists = len(self._lines[series_names[0]]) == len(xs)
            if not plot_exists:
                if plot_type == "default":
                    self._lines[series].append(
                        self._axis.plot(
                            [], [], fmt, ms=4, color=color, label=label, alpha=0.5
                        )[0]
                    )

            if plot_type == "default":
                self._lines[series][-1].set_data(x, y)
            elif plot_type == "histogram1D":
                self._kwargs[series].append(
                    {
                        "color": color,
                        "density": True,
                        "align": "mid",
                        "label": label,
                        "alpha": 0.5,
                    }
                )
                y, x, patches = self._axis.hist(
                    x, bins=self.histogram1D_bins, **self._kwargs[series][-1]
                )
                self._lines[series].append(patches)

                xs_min = min(xs_min, x.min())
                xs_max = max(xs_max, x.max())
                ys_max = min(ys_max, y.max())

        self._axis.legend().set_visible(self._show_legend)
        self.figure.canvas.draw()

        if len(xs):
            if self._autoscale_checkbox.isChecked() or not plot_exists:

                if plot_type != "histogram1D":
                    xs_min = min([np.asarray(xi).min() for xi in xs])
                    ys_min = min([np.asarray(yi).min() for yi in ys])
                    xs_max = max([np.asarray(xi).max() for xi in xs])
                    ys_max = max([np.asarray(yi).max() for yi in ys])

                x_min, x_max, y_min, y_max = self.autoscale(
                    xs_min,
                    xs_max,
                    ys_min if not plot_type == "histogram1D" else 0,
                    ys_max,
                    margin=0.05,
                )
                self._axis.set_xlim((x_min, x_max))
                self._axis.set_ylim((y_min, y_max))

=======
                self.autoscale(xs_min, xs_max, 0, ys_max, margin=0.05)

            return
        elif image is not None:
            if self._image is None:
                self._image = self._axis.imshow(image, interpolation="nearest")
                self.figure.colorbar(self._image, ax=self._axis)
            else:
                self._image.set_array(image)

            vmin = np.nanquantile(image, 0.01, interpolation='nearest')
            vmax = np.nanquantile(image, 0.99, interpolation='nearest')
            self._image.set_clim(vmin, vmax)
        else:
            self._axis.grid(visible=True)
            self.data_x = xs
            self.data_y = ys

            if len(xs):
                xs_min, ys_min = np.asarray(xs[0]).min(), 0
                xs_max, ys_max = np.asarray(xs[0]).max(), 1

            self._lines[series_names[0]] = []
            self._kwargs[series_names[0]] = []
            for i, x, y, series, label in zip(
                range(len(xs)),
                xs,
                ys,
                len(xs) * series_names,
                legend if legend is not None else len(xs) * [None],
            ):
                fmt = self._fmt if len(xs) == 1 else "o"
                color = cmap(i / len(xs))

                plot_exists = len(self._lines[series_names[0]]) == len(xs)
                if not plot_exists:
                    if self.plot_type == "default":
                        self._lines[series].append(
                            self._axis.plot(
                                [], [], fmt, color=color, label=label, alpha=0.5
                            )[0]
                        )

                if self.plot_type == "default":
                    self._lines[series][-1].set_data(x, y)
                if self.plot_type == "histogram1D":
                    self._kwargs[series].append(
                        {
                            "color": color,
                            "density": True,
                            "align": "mid",
                            "label": label,
                            "alpha": 0.5,
                        }
                    )
                    y, x, patches = self._axis.hist(
                        x, bins=self.histogram1D_bins, **self._kwargs[series][-1]
                    )
                    self._lines[series].append(patches)

                    xs_min = min(xs_min, x.min())
                    xs_max = max(xs_max, x.max())
                    ys_max = min(ys_max, y.max())

                if len(xs) > 1:
                    self._axis.legend()
            self.figure.canvas.draw()

            if len(xs):
                if self._autoscale_checkbox.isChecked() or not plot_exists:

                    if self.plot_type != "histogram1D":
                        xs_min = min([xi.min() for xi in xs])
                        ys_min = min([yi.min() for yi in ys])
                        xs_max = max([xi.max() for xi in xs])
                        ys_max = max([yi.max() for yi in ys])

                    self.autoscale(
                        xs_min,
                        xs_max,
                        ys_min if not self.plot_type == "histogram1D" else 0,
                        ys_max,
                        margin=0.05,
                    )

>>>>>>> 6df03630
        if self._zoom_factory is not None:
            self._zoom_factory()
        self._zoom_factory = zoom_factory(self._axis, base_scale=1.07)

        # Update the toolbar history so that clicking the home button resets the
        # plot limits properly.
        self._canvas.toolbar.update()

        # If the Run is one of the axes, enable annotations
        if self._axis.get_xlabel() == "Run" or self._axis.get_ylabel() == "Run":
            # The cursors that display the annotations do not update their
            # internal state when the data of a plot changes. So when updating
            # the data, we first disable annotations to clear existing cursors
            # and then reenable annotations to create new cursors for the
            # current data.
            self._display_annotations_checkbox.setCheckState(QtCore.Qt.Unchecked)
            self._display_annotations_checkbox.setCheckState(QtCore.Qt.Checked)


class Plot:
    def __init__(self, main_window) -> None:
        self._main_window = main_window
        keys = list(main_window.data.columns)

        for ki in ["Comment", "Use"] + [xi for xi in keys if xi.startswith("_")]:
            keys.remove(ki)

        self.plot_type = "default"

        self._button_plot_runs = QtWidgets.QPushButton("Plot", main_window)
        self._button_plot_runs.setToolTip("Plot data.")
        self._button_plot_runs.clicked.connect(
            lambda: self._button_plot_clicked(
                not self._toggle_plot_summary_table.isChecked(),
                self._toggle_plot_select_all_entries.isChecked(),
            )
        )

        self._toggle_plot_summary_table = QtWidgets.QCheckBox(
            "Use summary values", main_window
        )
        self._toggle_plot_summary_table.setCheckable(True)
        self._toggle_plot_summary_table.setChecked(True)

        self._toggle_plot_select_all_entries = QtWidgets.QCheckBox(
            "Use all entries", main_window
        )
        self._toggle_plot_select_all_entries.setCheckable(True)
        self._toggle_plot_select_all_entries.setChecked(False)

        self._toggle_probability_density = QtWidgets.QCheckBox("Histogram", main_window)
        self._toggle_probability_density.setCheckable(True)
        self._toggle_probability_density.setChecked(False)
        self._toggle_probability_density.clicked.connect(
            self._toggle_probability_density_clicked
        )

        self._combo_box_x_axis = QtWidgets.QComboBox(self._main_window)
        self._combo_box_y_axis = QtWidgets.QComboBox(self._main_window)

        self.vs_label = QtWidgets.QLabel("versus")

        self.update_combo_box(keys)
        self._combo_box_x_axis.setCurrentText("Run")

        self._canvas = {
            "key.x": [],
            "key.y": [],
            "canvas": [],
            "type": [],
<<<<<<< HEAD
            "indices": [],
            "non_data_field": [],
=======
>>>>>>> 6df03630
            "legend": [],
            "runs_as_series": [],
            "select_all": [],
            "updatable": [],
        }

    def swap_plot_axes(self):
        new_x = self._combo_box_y_axis.currentText()
        self._combo_box_y_axis.setCurrentText(self._combo_box_x_axis.currentText())
        self._combo_box_x_axis.setCurrentText(new_x)

    @property
    def _data(self):
        return self._main_window.data

    def update_combo_box(self, keys):
        for ki in keys:
            self._combo_box_x_axis.addItem(ki)
            self._combo_box_y_axis.addItem(ki)

    def _plot_runs_as_series(self, xlabel, ylabel, non_data_field):
        x, y = [], []

        # it is annoying that run series can not be a function of Run or Timestamp
        # here's an ugly workaround:
        x_fake, y_fake = None, None
        if xlabel in non_data_field.keys():
            x_fake = xlabel
            xlabel = ylabel
        if ylabel in non_data_field.keys():
            y_fake = ylabel
            ylabel = xlabel

        if x_fake is None or y_fake is None:
            for pi, ri in zip(non_data_field["Proposal"], non_data_field["Run"]):
                xi, yi = self.get_run_series_data(pi, ri, xlabel, ylabel,)
                # x = self._main_window.make_finite(xi)
                # y = self._main_window.make_finite(yi)
                x.append(self._main_window.make_finite(xi))
                y.append(self._main_window.make_finite(yi))

        if x_fake is not None:
            for ki, vi in non_data_field.items():
                if x_fake == ki:
                    if xlabel not in non_data_field.keys():
                        _x = []
                        for sx in range(len(x)):
                            _x.append([vi[sx]] * len(x[sx]))
                        x = _x
                        continue
                    else:
                        x = vi
            xlabel = x_fake

        if y_fake is not None:
            ylabel = y_fake

            for ki, vi in non_data_field.items():
                if y_fake == ki:
                    if ylabel not in non_data_field.keys():
                        _y = []
                        for sy in range(len(y)):
                            _y.append([vi[sy]] * len(x[sy]))
                        y = _y
                        continue
                    else:
                        y = vi

        return x, y

    def _button_plot_clicked(self, runs_as_series, select_all):
        non_data_field = {
            "Use": None,
            "Timestamp": None,
            "Proposal": None,
            "Run": None,
        }

        indices = self._main_window.table_view.selectionModel().selectedRows()
        xlabel = self._combo_box_x_axis.currentText()
        ylabel = self._combo_box_y_axis.currentText()

<<<<<<< HEAD
        if not select_all:
            indices = [index.row() for index in indices]
        else:
            indices = [i for i in range(self._data["Run"].size)]

        status = [self._data.iloc[index]["Use"] for index in indices]
        run = [self._data.iloc[index]["Run"] for index in indices]

        indices = [
            indices[i]
            for i, ri, si in zip(range(len(run)), run, status)
            if (ri is not pd.NA and si == True)
        ]
=======
        # Don't try to plot columns with non-numeric types, which might include
        # e.g. images or strings. Note that the run and proposal columns are
        # special cases, since we definitely might want to plot against those
        # columns but they may have pd.NA's from comment rows (which are only
        # given a timestamp).
        dtype_warn = lambda col: QtWidgets.QMessageBox.warning(self._main_window, "Plotting failed", \
                                                               f"'{col}' could not be plotted, its column has non-numeric data.")
        safe_cols = ["Proposal", "Run"]
        for label in [xlabel, ylabel]:
            if not label in safe_cols and not is_numeric_dtype(self._data[label].dtype):
                dtype_warn(label)
                return

        # multiple rows can be selected
        # we could even merge multiple runs here
        for index in selected_rows:
            log.info("Selected row %d", index.row())
>>>>>>> 6df03630

        print(indices)

        for ki in non_data_field.keys():
            non_data_field[ki] = [self._data.iloc[index][ki] for index in indices]

        if not select_all:
            if len(non_data_field["Run"]) == 0:
                QMessageBox.warning(
                    self._main_window,
                    "No runs selected",
                    "When plotting runs as series, you must select some runs in the table.",
                )
                return

<<<<<<< HEAD
        formatted_array = [
            "{}...{}".format(i, j) if i != j else "{}".format(i)
            for i, j in zip(
                np.array(non_data_field["Run"])[
                    [True] + list(np.diff(non_data_field["Run"]) != 1)
                ],
                np.array(non_data_field["Run"])[
                    list(np.diff(non_data_field["Run"]) != 1) + [True]
                ],
            )
        ]
        log.info("Selected runs {}".format(formatted_array))

        if len(set(non_data_field["Proposal"])) > 1:
            QMessageBox.warning(
                self._main_window,
                "Multiple proposals selected",
                "Cannot plot data for runs from different proposals",
            )
            return

        if self.plot_type == "histogram1D":
            # lazy workaround, one of the two should be None
            # reason: get_run_series_data
            xlabel = ylabel

            log.info("New histogram plot for x=%r", xlabel)

        else:
            log.info("New plot for x=%r, y=%r", xlabel, ylabel)

        if not runs_as_series:
            legend = ylabel
        else:
            legend = ["Run {}".format(ri) for ri in non_data_field["Run"]]
=======
        # Find the proposals of currently selected runs
        proposals = [self._data.iloc[index.row()]["Proposal"] for index in selected_rows]
        proposals = [pi for pi in proposals if pi is not pd.NA]

        if len(set(proposals)) > 1:
            QMessageBox.warning(
                self._main_window,
                "Multiple proposals selected",
                "Cannot plot data for runs from different proposals",
            )
            return

        if self.plot_type == "histogram1D":
            ylabel = xlabel

        selected_runs = [self._data.iloc[index.row()]["Run"] for index in selected_rows]

        run = []
        x, y = [], []
        if runs_as_series:
            for p, r in zip(proposals, selected_runs):
                try:
                    xi, yi = self.get_run_series_data(p, r, xlabel, ylabel)
                except Exception:
                    pass
                else:
                    run.append(r)
                    x.append(xi)
                    y.append(yi)

        if runs_as_series and (len(x) == 0 or len(y) == 0):
            log.warning("Error getting data for plot", exc_info=True)
            QMessageBox.warning(
                self._main_window,
                "Plotting failed",
                f"Cannot plot {ylabel} against {xlabel}, some data is missing for the run",
            )
            return
>>>>>>> 6df03630

        canvas = Canvas(
            self._main_window,
<<<<<<< HEAD
            x=[],
            y=[],
            xlabel=xlabel,
            ylabel=ylabel,
            legend=legend,
            show_legend=False,
            plot_type=self.plot_type,
        )
=======
            x=x,
            y=y,
            xlabel=xlabel,
            ylabel=ylabel,
            legend=run,
            plot_type=self.plot_type,
        )
        if runs_as_series:
            canvas.setWindowTitle(f"Run: {run}")
>>>>>>> 6df03630

        self._canvas["key.x"].append(xlabel)
        self._canvas["key.y"].append(ylabel)
        self._canvas["canvas"].append(canvas)
        self._canvas["indices"].append(indices)
        self._canvas["non_data_field"].append(non_data_field)
        self._canvas["legend"].append(legend)
        self._canvas["type"].append(self.plot_type)
        self._canvas["runs_as_series"].append(indices if runs_as_series else [])
        self._canvas["select_all"].append(select_all)
        self._canvas["updatable"].append(True)

        self.update()

        canvas.show()

    def _toggle_probability_density_clicked(self):
        if self._toggle_probability_density.isChecked():
            self._combo_box_x_axis.setEnabled(False)
            self.plot_type = "histogram1D"
        else:
            self._combo_box_x_axis.setEnabled(True)
            self.plot_type = "default"

    def update(self):
<<<<<<< HEAD
        for i in range(len(self._canvas["canvas"])):
            if not self._canvas["canvas"][i]._is_open:
                continue

            indices = self._canvas["indices"][i]

            if self._canvas["select_all"][i]:
                indices = [i for i in range(self._data["Run"].size)]
                for ki in self._canvas["non_data_field"][i].keys():
                    self._canvas["non_data_field"][i][ki] = [
                        self._data.iloc[index][ki] for index in indices
                    ]

                indices = [
                    indices[j]
                    for j, ri, si in zip(
                        range(len(self._canvas["non_data_field"][i]["Run"])),
                        self._canvas["non_data_field"][i]["Run"],
                        self._canvas["non_data_field"][i]["Use"],
                    )
                    if (ri is not pd.NA and si == True)
                ]

            # Find the proposals of currently selected runs
            for ki in self._canvas["non_data_field"][i].keys():
                self._canvas["non_data_field"][i][ki] = [
                    self._data.iloc[index][ki] for index in indices
                ]

            if len(self._canvas["runs_as_series"][i]):
                if self._canvas["updatable"]:
                    xi, yi = self._plot_runs_as_series(
                        self._canvas["key.x"][i],
                        self._canvas["key.y"][i],
                        self._canvas["non_data_field"][i],
                    )

=======
        for index, (xi, yi, ci, runs_as_series) in enumerate(
            zip(
                self._canvas["key.x"].copy(),
                self._canvas["key.y"].copy(),
                self._canvas["canvas"].copy(),
                self._canvas["runs_as_series"].copy(),
            )
        ):
            xs = []
            ys = []

            if runs_as_series:
                # Plots with runs as series don't need to be updated (unless the
                # variables have been changed by re-running the backend on a
                # modified context file, but luckily this hasn't been
                # implemented yet).
                if ci.has_data:
                    continue

                # Find the proposals of currently selected runs
                proposal = [index.siblingAtColumn(1).data() for index in runs_as_series]
                run = [index.siblingAtColumn(2).data() for index in runs_as_series]

                for pi, ri in zip(proposal, run):
                    x, y = self.get_run_series_data(pi, ri, xi, yi)
                    xs.append(self._main_window.make_finite(x))
                    ys.append(self._main_window.make_finite(y))
>>>>>>> 6df03630
            else:
                # not nice to replace NAs/infs with nans, but better solutions require more coding
                xi = [
                    self._main_window.make_finite(self._data[self._canvas["key.x"][i]])[
                        indices
                    ]
                ]
                yi = [
                    self._main_window.make_finite(self._data[self._canvas["key.y"][i]])[
                        indices
                    ]
                ]

            if not self._canvas["select_all"][i]:
                self._canvas["updatable"][i] = False

            log.debug(
                "Updating plot for x=%s, y=%s",
                self._canvas["key.x"],
                self._canvas["key.y"],
            )
            self._canvas["canvas"][i].update_canvas(
                xi, yi, plot_type=self._canvas["type"][i]
            )

    def get_run_series_data(self, proposal, run, xlabel, ylabel):
        file_name, dataset = self._main_window.get_run_file(proposal, run)

        x_quantity = self._main_window.ds_name(xlabel)
        y_quantity = self._main_window.ds_name(ylabel)

        try:
            x_ds, y_ds = dataset[x_quantity], dataset[y_quantity]
            x_tids, y_tids = x_ds["trainId"][:], y_ds["trainId"][:]
            tids, x_idxs, y_idxs = np.intersect1d(x_tids, y_tids, return_indices=True)

            x = x_ds["data"][x_idxs]
            y = y_ds["data"][y_idxs]
        except KeyError as e:
            log.warning(f"{xlabel} or {ylabel} could not be found in {file_name}")
            raise e
        finally:
            dataset.close()

        return x, y<|MERGE_RESOLUTION|>--- conflicted
+++ resolved
@@ -31,63 +31,40 @@
         xlabel="",
         ylabel="",
         fmt="o",
-<<<<<<< HEAD
         color=None,
         legend=None,
         show_legend=False,
-=======
-        legend=None,
->>>>>>> 6df03630
         plot_type="default",
     ):
         super().__init__()
         self.setStyleSheet("background-color: white")
 
-<<<<<<< HEAD
         self._is_open = True
 
         self.data_x, self.data_y = None, None
         self.histogram1D_bins = 10
-=======
-        self.data_x, self.data_y = None, None
-        self.histogram1D_bins = 5
->>>>>>> 6df03630
 
         layout = QtWidgets.QVBoxLayout(self)
 
         self.plot_type = plot_type
         is_histogram = self.plot_type != "default"
 
-<<<<<<< HEAD
         self.figure = Figure(figsize=(6, 4))
-=======
-        self.figure = Figure(figsize=(8, 5))
->>>>>>> 6df03630
         self._canvas = FigureCanvas(self.figure)
         self._axis = self._canvas.figure.subplots()
         self._axis.set_xlabel(xlabel)
         self._axis.set_ylabel(ylabel if not is_histogram else "Probability density")
         self._axis.set_title(
-<<<<<<< HEAD
             f"{ylabel} vs. {xlabel}" if not is_histogram else f"{xlabel}"
         )
         self._axis.grid(linewidth=0.25)
-=======
-            f"{ylabel} vs. {xlabel}"
-            if not is_histogram
-            else f"Probability density of {xlabel}"
-        )
->>>>>>> 6df03630
 
         self._fmt = fmt
         self._color = color
         self._legend = legend
         self._show_legend = show_legend
         self._lines = {}
-<<<<<<< HEAD
-=======
         self._image = None
->>>>>>> 6df03630
         self._kwargs = {}
 
         self._navigation_toolbar = NavigationToolbar(self._canvas, self)
@@ -113,13 +90,10 @@
         self._autoscale_checkbox.setLayoutDirection(
             QtCore.Qt.LayoutDirection.RightToLeft
         )
-<<<<<<< HEAD
 
         self._legend_checkbox = QtWidgets.QCheckBox("Legend", self)
         self._legend_checkbox.setCheckState(QtCore.Qt.CheckState.Unchecked)
         self._legend_checkbox.stateChanged.connect(self.show_legend)
-=======
->>>>>>> 6df03630
 
         self._display_annotations_checkbox = QtWidgets.QCheckBox(
             "Display hover annotations", self
@@ -138,10 +112,7 @@
             )
 
         h1_layout = QtWidgets.QHBoxLayout()
-<<<<<<< HEAD
         h1_layout.addWidget(self._legend_checkbox)
-=======
->>>>>>> 6df03630
         h1_layout.addStretch()
         h1_layout.addWidget(self._autoscale_checkbox)
 
@@ -162,8 +133,7 @@
         self._zoom_factory = None
         self._panhandler = panhandler(self.figure, button=1)
 
-<<<<<<< HEAD
-        self.update_canvas(x, y, plot_type=self.plot_type)
+        self.update_canvas(x, y, image, legend=legend, plot_type=self.plot_type)
         self.figure.tight_layout()
 
     def closeEvent(self, event):
@@ -171,11 +141,6 @@
 
         event.accept()
 
-=======
-        self.update_canvas(x, y, image, legend=legend)
-        self.figure.tight_layout()
-
->>>>>>> 6df03630
     def toggle_panhandler(self, enabled):
         if enabled:
             self._panhandler.enable()
@@ -198,11 +163,7 @@
 
     def probability_density_bins_changed(self):
         self.histogram1D_bins = self._probability_density_bins.value()
-<<<<<<< HEAD
         self.update_canvas(plot_type="histogram1D")
-=======
-        self.update_canvas()
->>>>>>> 6df03630
 
     def autoscale(self, x_min, x_max, y_min, y_max, margin=0.05):
         x_range = np.abs(x_max - x_min)
@@ -213,7 +174,6 @@
         y_min = y_min - y_range * margin
         y_max = y_max + y_range * margin
 
-<<<<<<< HEAD
         return x_min, x_max, y_min, y_max
 
     def show_legend(self):
@@ -221,36 +181,27 @@
         self.figure.canvas.draw()
 
     def update_canvas(
-        self, xs=None, ys=None, plot_type="default", series_names=["default"]
+        self,
+        xs=None,
+        ys=None,
+        image=None,
+        legend=None,
+        plot_type="default",
+        series_names=["default"],
     ):
         # this should be a "generate" (see "plot_exists") and "update" function
         cmap = mpl_cm.get_cmap("tab20")
 
         if xs is None and ys is None:
-=======
-        self._axis.set_xlim((x_min, x_max))
-        self._axis.set_ylim((y_min, y_max))
-
-    def update_canvas(self, xs=None, ys=None, image=None, legend=None, series_names=["default"]):
-        cmap = mpl_cm.get_cmap("tab20")
-
-        if (xs is None and ys is None) and self.plot_type == "histogram1D":
->>>>>>> 6df03630
             xs, ys = [], []
 
             for series in self._lines.keys():
                 for i in range(len(self.data_x)):
                     x, y = self.data_x[i], self.data_y[i]
 
-<<<<<<< HEAD
                     if plot_type == "default":
                         self._lines[series][i].set_data(x, y)
                     if plot_type == "histogram1D":
-=======
-                    if self.plot_type == "default":
-                        self._lines[series][i].set_data(x, y)
-                    if self.plot_type == "histogram1D":
->>>>>>> 6df03630
                         _ = [b.remove() for b in self._lines[series][i]]
                         y, x, patches = self._axis.hist(
                             x, bins=self.histogram1D_bins, **self._kwargs[series][i]
@@ -259,18 +210,11 @@
 
                     xs.append(x)
                     ys.append(y)
-<<<<<<< HEAD
             self._axis.legend().set_visible(self._show_legend)
             self.figure.canvas.draw()
 
             xs_min, ys_min = np.asarray(xs[0]).min(), 0
             xs_max, ys_max = np.asarray(xs[0]).max(), 1
-=======
-            self.figure.canvas.draw()
-
-            xs_min, ys_min = xs[0].min(), 0
-            xs_max, ys_max = xs[0].max(), 1
->>>>>>> 6df03630
 
             if self._autoscale_checkbox.isChecked():
                 for x, y in zip(xs, ys):
@@ -278,7 +222,6 @@
                     xs_max = max(xs_max, x.max())
                     ys_max = min(ys_max, y.max())
 
-<<<<<<< HEAD
                 x_min, x_max, y_min, y_max = self.autoscale(
                     xs_min, xs_max, 0, ys_max, margin=0.05
                 )
@@ -287,8 +230,20 @@
 
             return
 
-        self.data_x = xs
-        self.data_y = ys
+        elif image is not None:
+            if self._image is None:
+                self._image = self._axis.imshow(image, interpolation="nearest")
+                self.figure.colorbar(self._image, ax=self._axis)
+            else:
+                self._image.set_array(image)
+
+            vmin = np.nanquantile(image, 0.01, interpolation="nearest")
+            vmax = np.nanquantile(image, 0.99, interpolation="nearest")
+            self._image.set_clim(vmin, vmax)
+        else:
+            self._axis.grid(visible=True)
+            self.data_x = xs
+            self.data_y = ys
 
         if len(xs):
             if hasattr(xs[0], "__len__"):
@@ -382,93 +337,6 @@
                 self._axis.set_xlim((x_min, x_max))
                 self._axis.set_ylim((y_min, y_max))
 
-=======
-                self.autoscale(xs_min, xs_max, 0, ys_max, margin=0.05)
-
-            return
-        elif image is not None:
-            if self._image is None:
-                self._image = self._axis.imshow(image, interpolation="nearest")
-                self.figure.colorbar(self._image, ax=self._axis)
-            else:
-                self._image.set_array(image)
-
-            vmin = np.nanquantile(image, 0.01, interpolation='nearest')
-            vmax = np.nanquantile(image, 0.99, interpolation='nearest')
-            self._image.set_clim(vmin, vmax)
-        else:
-            self._axis.grid(visible=True)
-            self.data_x = xs
-            self.data_y = ys
-
-            if len(xs):
-                xs_min, ys_min = np.asarray(xs[0]).min(), 0
-                xs_max, ys_max = np.asarray(xs[0]).max(), 1
-
-            self._lines[series_names[0]] = []
-            self._kwargs[series_names[0]] = []
-            for i, x, y, series, label in zip(
-                range(len(xs)),
-                xs,
-                ys,
-                len(xs) * series_names,
-                legend if legend is not None else len(xs) * [None],
-            ):
-                fmt = self._fmt if len(xs) == 1 else "o"
-                color = cmap(i / len(xs))
-
-                plot_exists = len(self._lines[series_names[0]]) == len(xs)
-                if not plot_exists:
-                    if self.plot_type == "default":
-                        self._lines[series].append(
-                            self._axis.plot(
-                                [], [], fmt, color=color, label=label, alpha=0.5
-                            )[0]
-                        )
-
-                if self.plot_type == "default":
-                    self._lines[series][-1].set_data(x, y)
-                if self.plot_type == "histogram1D":
-                    self._kwargs[series].append(
-                        {
-                            "color": color,
-                            "density": True,
-                            "align": "mid",
-                            "label": label,
-                            "alpha": 0.5,
-                        }
-                    )
-                    y, x, patches = self._axis.hist(
-                        x, bins=self.histogram1D_bins, **self._kwargs[series][-1]
-                    )
-                    self._lines[series].append(patches)
-
-                    xs_min = min(xs_min, x.min())
-                    xs_max = max(xs_max, x.max())
-                    ys_max = min(ys_max, y.max())
-
-                if len(xs) > 1:
-                    self._axis.legend()
-            self.figure.canvas.draw()
-
-            if len(xs):
-                if self._autoscale_checkbox.isChecked() or not plot_exists:
-
-                    if self.plot_type != "histogram1D":
-                        xs_min = min([xi.min() for xi in xs])
-                        ys_min = min([yi.min() for yi in ys])
-                        xs_max = max([xi.max() for xi in xs])
-                        ys_max = max([yi.max() for yi in ys])
-
-                    self.autoscale(
-                        xs_min,
-                        xs_max,
-                        ys_min if not self.plot_type == "histogram1D" else 0,
-                        ys_max,
-                        margin=0.05,
-                    )
-
->>>>>>> 6df03630
         if self._zoom_factory is not None:
             self._zoom_factory()
         self._zoom_factory = zoom_factory(self._axis, base_scale=1.07)
@@ -539,11 +407,8 @@
             "key.y": [],
             "canvas": [],
             "type": [],
-<<<<<<< HEAD
             "indices": [],
             "non_data_field": [],
-=======
->>>>>>> 6df03630
             "legend": [],
             "runs_as_series": [],
             "select_all": [],
@@ -626,11 +491,30 @@
         xlabel = self._combo_box_x_axis.currentText()
         ylabel = self._combo_box_y_axis.currentText()
 
-<<<<<<< HEAD
         if not select_all:
             indices = [index.row() for index in indices]
         else:
             indices = [i for i in range(self._data["Run"].size)]
+        # Don't try to plot columns with non-numeric types, which might include
+        # e.g. images or strings. Note that the run and proposal columns are
+        # special cases, since we definitely might want to plot against those
+        # columns but they may have pd.NA's from comment rows (which are only
+        # given a timestamp).
+        dtype_warn = lambda col: QtWidgets.QMessageBox.warning(
+            self._main_window,
+            "Plotting failed",
+            f"'{col}' could not be plotted, its column has non-numeric data.",
+        )
+        safe_cols = ["Proposal", "Run"]
+        for label in [xlabel, ylabel]:
+            if not label in safe_cols and not is_numeric_dtype(self._data[label].dtype):
+                dtype_warn(label)
+                return
+
+        # multiple rows can be selected
+        # we could even merge multiple runs here
+        for index in selected_rows:
+            log.info("Selected row %d", index.row())
 
         status = [self._data.iloc[index]["Use"] for index in indices]
         run = [self._data.iloc[index]["Run"] for index in indices]
@@ -640,25 +524,6 @@
             for i, ri, si in zip(range(len(run)), run, status)
             if (ri is not pd.NA and si == True)
         ]
-=======
-        # Don't try to plot columns with non-numeric types, which might include
-        # e.g. images or strings. Note that the run and proposal columns are
-        # special cases, since we definitely might want to plot against those
-        # columns but they may have pd.NA's from comment rows (which are only
-        # given a timestamp).
-        dtype_warn = lambda col: QtWidgets.QMessageBox.warning(self._main_window, "Plotting failed", \
-                                                               f"'{col}' could not be plotted, its column has non-numeric data.")
-        safe_cols = ["Proposal", "Run"]
-        for label in [xlabel, ylabel]:
-            if not label in safe_cols and not is_numeric_dtype(self._data[label].dtype):
-                dtype_warn(label)
-                return
-
-        # multiple rows can be selected
-        # we could even merge multiple runs here
-        for index in selected_rows:
-            log.info("Selected row %d", index.row())
->>>>>>> 6df03630
 
         print(indices)
 
@@ -674,7 +539,6 @@
                 )
                 return
 
-<<<<<<< HEAD
         formatted_array = [
             "{}...{}".format(i, j) if i != j else "{}".format(i)
             for i, j in zip(
@@ -710,50 +574,9 @@
             legend = ylabel
         else:
             legend = ["Run {}".format(ri) for ri in non_data_field["Run"]]
-=======
-        # Find the proposals of currently selected runs
-        proposals = [self._data.iloc[index.row()]["Proposal"] for index in selected_rows]
-        proposals = [pi for pi in proposals if pi is not pd.NA]
-
-        if len(set(proposals)) > 1:
-            QMessageBox.warning(
-                self._main_window,
-                "Multiple proposals selected",
-                "Cannot plot data for runs from different proposals",
-            )
-            return
-
-        if self.plot_type == "histogram1D":
-            ylabel = xlabel
-
-        selected_runs = [self._data.iloc[index.row()]["Run"] for index in selected_rows]
-
-        run = []
-        x, y = [], []
-        if runs_as_series:
-            for p, r in zip(proposals, selected_runs):
-                try:
-                    xi, yi = self.get_run_series_data(p, r, xlabel, ylabel)
-                except Exception:
-                    pass
-                else:
-                    run.append(r)
-                    x.append(xi)
-                    y.append(yi)
-
-        if runs_as_series and (len(x) == 0 or len(y) == 0):
-            log.warning("Error getting data for plot", exc_info=True)
-            QMessageBox.warning(
-                self._main_window,
-                "Plotting failed",
-                f"Cannot plot {ylabel} against {xlabel}, some data is missing for the run",
-            )
-            return
->>>>>>> 6df03630
 
         canvas = Canvas(
             self._main_window,
-<<<<<<< HEAD
             x=[],
             y=[],
             xlabel=xlabel,
@@ -762,17 +585,6 @@
             show_legend=False,
             plot_type=self.plot_type,
         )
-=======
-            x=x,
-            y=y,
-            xlabel=xlabel,
-            ylabel=ylabel,
-            legend=run,
-            plot_type=self.plot_type,
-        )
-        if runs_as_series:
-            canvas.setWindowTitle(f"Run: {run}")
->>>>>>> 6df03630
 
         self._canvas["key.x"].append(xlabel)
         self._canvas["key.y"].append(ylabel)
@@ -798,7 +610,6 @@
             self.plot_type = "default"
 
     def update(self):
-<<<<<<< HEAD
         for i in range(len(self._canvas["canvas"])):
             if not self._canvas["canvas"][i]._is_open:
                 continue
@@ -836,35 +647,6 @@
                         self._canvas["non_data_field"][i],
                     )
 
-=======
-        for index, (xi, yi, ci, runs_as_series) in enumerate(
-            zip(
-                self._canvas["key.x"].copy(),
-                self._canvas["key.y"].copy(),
-                self._canvas["canvas"].copy(),
-                self._canvas["runs_as_series"].copy(),
-            )
-        ):
-            xs = []
-            ys = []
-
-            if runs_as_series:
-                # Plots with runs as series don't need to be updated (unless the
-                # variables have been changed by re-running the backend on a
-                # modified context file, but luckily this hasn't been
-                # implemented yet).
-                if ci.has_data:
-                    continue
-
-                # Find the proposals of currently selected runs
-                proposal = [index.siblingAtColumn(1).data() for index in runs_as_series]
-                run = [index.siblingAtColumn(2).data() for index in runs_as_series]
-
-                for pi, ri in zip(proposal, run):
-                    x, y = self.get_run_series_data(pi, ri, xi, yi)
-                    xs.append(self._main_window.make_finite(x))
-                    ys.append(self._main_window.make_finite(y))
->>>>>>> 6df03630
             else:
                 # not nice to replace NAs/infs with nans, but better solutions require more coding
                 xi = [
