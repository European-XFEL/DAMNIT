import logging
import sqlite3
import sys
<<<<<<< HEAD
import time
=======
from argparse import ArgumentParser
>>>>>>> b94a1cf6
from pathlib import Path

import pandas as pd
from PyQt5 import QtCore, QtGui, QtWidgets
from PyQt5.QtCore import Qt

from .zmq import ZmqStreamReceiver
from .table import TableView, Table
from .plot import Plot


log = logging.getLogger(__name__)


class MainWindow(QtWidgets.QMainWindow):
    db = None

    def __init__(
        self, zmq_endpoint: str = None, context_dir: Path = None,
    ):
        super().__init__()

        self.data = None
        self.zmq_endpoint = zmq_endpoint
        self._is_zmq_receiving_data = False

        self.setWindowTitle("~ AMORE ~")
        self.resize(600, 1000)
        self._create_status_bar()
        self._create_menu_bar()

        self._view_widget = QtWidgets.QWidget(self)
        self.setCentralWidget(self._view_widget)

        if context_dir is not None:
            self.autoconfigure(context_dir)
        elif self.zmq_endpoint is not None:
            self._zmq_thread_launcher()

    def _create_status_bar(self) -> None:
        self._status_bar = QtWidgets.QStatusBar()

        self._status_bar.setStyleSheet("QStatusBar::item {border: None;}")
        self._status_bar.showMessage("Autoconfigure AMORE.")
        self.setStatusBar(self._status_bar)

        self._status_bar_connection_status = QtWidgets.QLabel()
        self._status_bar_connection_status.setStyleSheet(
            "color:green;font-weight:bold;"
        )
        self._status_bar.addPermanentWidget(self._status_bar_connection_status)

    def _menu_bar_import_file(self):

        filename, _ = QtWidgets.QFileDialog.getOpenFileName(
            self,
            "QFileDialog.getOpenFileName()",
            "",
            "All files (*);;JSON files (*.json)",
        )

        if filename:
            self.filename_import_metadata = filename

    def _menu_bar_help(self) -> None:
        dialog = QtWidgets.QMessageBox(self)

        font = QtGui.QFont()
        font.setBold(False)
        dialog.setFont(font)

        dialog.setWindowTitle("Getting help!")
        dialog.setText(
            """To start inspecting experimental results,
autoconfigure AMORE by selecting the proposal directory.
    
If you experience any issue, please contact us at:
da-dev@xfel.eu"""
        )
        dialog.exec()

    def _menu_bar_autoconfigure(self) -> None:
        path = QtWidgets.QFileDialog.getExistingDirectory(
            self, "Select context directory",
        )
        if path:
            self.autoconfigure(Path(path))

    def autoconfigure(self, path: Path):
        zmq_addr_path = path / ".zmq_extraction_events"
        if zmq_addr_path.is_file():
            self.zmq_endpoint = zmq_addr_path.read_text().strip()
            log.info("Connecting to %s (ZMQ)", self.zmq_endpoint)
            self._zmq_thread_launcher()
        else:
            log.warning("No .zmq_extraction_events file in context folder")
            self._status_bar_connection_status.setText("No ZMQ socket found in folder")

        sqlite_path = path / "runs.sqlite"
        if sqlite_path.is_file():
            log.info("Reading data from database")
            self.db = sqlite3.connect(sqlite_path)
            df = pd.read_sql_query("SELECT * FROM runs", self.db)
            self.data = df.rename(
                columns={
                    "runnr": "Run",
                    "proposal": "Proposal",
                    "start_time": "Timestamp",
                    "comment": "Comment",
                }
            )
            self._create_view()

    def _menu_bar_connect(self) -> None:
        text, status_ok = QtWidgets.QInputDialog.getText(
            self, "Connect to AMORE backend", "Endpoint (e.g. tcp://localhost:5555):"
        )
        if status_ok:
            self.zmq_endpoint = str(text)
            self._zmq_thread_launcher()

    def _create_menu_bar(self) -> None:
        menu_bar = self.menuBar()
        menu_bar.setNativeMenuBar(False)

        action_autoconfigure = QtWidgets.QAction(
            QtGui.QIcon("autoconfigure.png"), "Connect with &autoconfiguration", self
        )
        action_autoconfigure.setShortcut("Shift+A")
        action_autoconfigure.setStatusTip(
            "Autoconfigure AMORE by selecting the proposal folder."
        )
        action_autoconfigure.triggered.connect(self._menu_bar_autoconfigure)

        action_connect = QtWidgets.QAction(
            QtGui.QIcon("connect.png"), "Connect with &endpoint", self
        )
        action_connect.setShortcut("Shift+E")
        action_connect.setStatusTip("Connect to AMORE server using a 0mq endpoint.")
        action_connect.triggered.connect(self._menu_bar_connect)

        action_help = QtWidgets.QAction(QtGui.QIcon("help.png"), "&Help", self)
        action_help.setShortcut("Shift+H")
        action_help.setStatusTip("Get help.")
        action_help.triggered.connect(self._menu_bar_help)

        action_exit = QtWidgets.QAction(QtGui.QIcon("exit.png"), "&Exit", self)
        action_exit.setShortcut("Ctrl+Q")
        action_exit.setStatusTip("Exit AMORE GUI.")
        action_exit.triggered.connect(QtWidgets.QApplication.instance().quit)

        fileMenu = menu_bar.addMenu("&AMORE")
        fileMenu.addAction(action_autoconfigure)
        fileMenu.addAction(action_connect)
        fileMenu.addAction(action_help)
        fileMenu.addAction(action_exit)

    def zmq_get_data_and_update(self, message):

        # is the message OK?
        if "Run" not in message.keys():
            raise ValueError("Malformed message.")

        # log.info("Updating for ZMQ message: %s", message)

        # Rename start_time -> Timestamp for table
        message['Timestamp'] = message.pop('start_time')

        # initialize the view
        if not self._is_zmq_receiving_data:
            self._is_zmq_receiving_data = True
            self._status_bar_connection_status.setText(self.zmq_endpoint)

        if self.data is None:
            # ingest data
            self.data = pd.DataFrame({**message, **{"Comment": ""}}, index=[0])

            # build the table
            self._create_view()

        else:
            # is the run already in?
            row = self.data.loc[self.data["Run"] == message["Run"]]

            # additional columns?
            new_cols = set(message) - set(self.data.columns)

            if new_cols:
                log.info("New columns for table: %s", new_cols)
                ncols_before = self.table.columnCount()
                self.table.beginInsertColumns(
                    QtCore.QModelIndex(), ncols_before, ncols_before + len(new_cols) - 1
                )
                for col_name in new_cols:
                    self.data.insert(len(self.data.columns), col_name, pd.NA)
                self.table.endInsertColumns()

                self.plot.update_combo_box(new_cols)

                self.table_view.set_item_columns_visibility(
                    list(new_cols), [True for _ in list(new_cols)]
                )

            if row.size:
                log.debug(
                    "Update existing row %s for run %s", row.index, message["Run"]
                )
                for ki, vi in message.items():
                    self.data.at[row.index[0], ki] = vi

                    index = self.table.index(
                        row.index[0], self.data.columns.get_loc(ki)
                    )
                    self.table.dataChanged.emit(index, index)

            else:
                sort_col = self.table.is_sorted_by
                if self.table.is_sorted_by and message.get(sort_col):
                    newval = message[sort_col]
                    if self.table.is_sorted_order == Qt.SortOrder.AscendingOrder:
                        ix = self.data[sort_col].searchsorted(newval)
                    else:
                        ix_back = self.data[sort_col][::-1].searchsorted(newval)
                        ix = len(self.data) - ix_back
                else:
                    ix = len(self.data)
                log.debug("New row in table at index %d", ix)

                new_df = pd.concat(
                    [
                        self.data.iloc[:ix],
                        pd.DataFrame(
                            {**message, **{"Comment": ""}},
                            index=[self.table.rowCount()],
                        ),
                        self.data.iloc[ix:]
                    ], ignore_index=True,
                )

                self.table.beginInsertRows(QtCore.QModelIndex(), ix, ix)
                self.data = new_df
                self.table.endInsertRows()

        # update plots
        self.plot.update()

    def _zmq_thread_launcher(self) -> None:
        self._zmq_thread = QtCore.QThread()
        self.zeromq_listener = ZmqStreamReceiver(self.zmq_endpoint)
        self.zeromq_listener.moveToThread(self._zmq_thread)

        self._zmq_thread.started.connect(self.zeromq_listener.loop)
        self.zeromq_listener.message.connect(self.zmq_get_data_and_update)
        QtCore.QTimer.singleShot(0, self._zmq_thread.start)

    def _set_comment_date(self):
        self.comment_time.setText(
            time.strftime("%H:%M %d/%m/%Y", time.localtime(time.time()))
        )

    def _comment_button_clicked(self):
        self.data = pd.concat(
            [
                self.data,
                pd.DataFrame(
                    {
                        "Timestamp": int(
                            time.mktime(
                                time.strptime(
                                    self.comment_time.text(), "%H:%M %d/%m/%Y"
                                )
                            )
                        ),
                        "Comment": self.comment.text(),
                    },
                    index=[self.table.rowCount()],
                ),
            ]
        )
        self.table.data = self.data
        if len(self.table.is_sorted_by):
            self.table.data.sort_values(
                self.table.is_sorted_by,
                ascending=self.table.is_sorted_order == QtCore.Qt.AscendingOrder,
                inplace=True,
            )
            self.table.data.reset_index(inplace=True, drop=True)
        self.table.insertRows(self.table.rowCount())

    def _create_view(self) -> None:
        vertical_layout = QtWidgets.QVBoxLayout()
        table_horizontal_layout = QtWidgets.QHBoxLayout()
        comment_horizontal_layout = QtWidgets.QHBoxLayout()
        plot_horizontal_layout = QtWidgets.QHBoxLayout()

        # the table
        self.table_view = TableView()
        self.table = Table(self)
        self.table.comment_changed.connect(self.save_comment)
        self.table_view.setModel(self.table)

        table_horizontal_layout.addWidget(self.table_view, stretch=6)
        table_horizontal_layout.addLayout(
            self.table_view.set_columns_visibility(
                self.data.columns, [True for _ in self.data.columns]
            ),
            stretch=1,
        )

        vertical_layout.addLayout(table_horizontal_layout)

        # comments
        self.comment = QtWidgets.QLineEdit(self)

        self.comment_time = QtWidgets.QLineEdit(self)

        comment_button = QtWidgets.QPushButton("Comment")
        comment_button.setEnabled(True)
        comment_button.clicked.connect(self._comment_button_clicked)

        comment_horizontal_layout.addWidget(comment_button)
        comment_horizontal_layout.addWidget(self.comment, stretch=0.75)
        comment_horizontal_layout.addWidget(self.comment_time, stretch=0.25)

        vertical_layout.addLayout(comment_horizontal_layout)

        comment_timer = QtCore.QTimer()
        self._set_comment_date()
        comment_timer.setInterval(30000)
        comment_timer.timeout.connect(self._set_comment_date)
        comment_timer.start()

        comment_horizontal_layout.setContentsMargins(-1, -1, -1, 0)

        # plotting control
        self.plot = Plot(self)

        plot_horizontal_layout.addWidget(self.plot._button_plot)
        plot_horizontal_layout.addStretch()

        plot_horizontal_layout.addWidget(self.plot._combo_box_x_axis)
        plot_horizontal_layout.addWidget(QtWidgets.QLabel("vs."))
        plot_horizontal_layout.addWidget(self.plot._combo_box_y_axis)

        vertical_layout.addLayout(plot_horizontal_layout)

        self._view_widget.setLayout(vertical_layout)

    def save_comment(self, prop, run, value):
        if self.db is None:
            log.warning("No SQLite database in use, comment not saved")
            return

        log.debug("Saving comment for prop %d run %d", prop, run)
        with self.db:
            self.db.execute("""
                UPDATE runs set comment=? WHERE proposal=? AND runnr=?
            """, (value, int(prop), int(run)))

def run_app(context_dir):
    QtWidgets.QApplication.setAttribute(
        QtCore.Qt.ApplicationAttribute.AA_DontUseNativeMenuBar
    )
    application = QtWidgets.QApplication(sys.argv)

    window = MainWindow(context_dir=context_dir)
    window.show()
    return application.exec()

def main():
    ap = ArgumentParser()
    ap.add_argument('context_dir', type=Path, nargs='?',
                    help="Directory storing summarised results")
    ap.add_argument('--debug', action='store_true')
    args = ap.parse_args()

    logging.basicConfig(level=logging.DEBUG if args.debug else logging.INFO)

    sys.exit(run_app(args.context_dir))


if __name__ == "__main__":
    main()<|MERGE_RESOLUTION|>--- conflicted
+++ resolved
@@ -1,11 +1,8 @@
 import logging
 import sqlite3
 import sys
-<<<<<<< HEAD
 import time
-=======
 from argparse import ArgumentParser
->>>>>>> b94a1cf6
 from pathlib import Path
 
 import pandas as pd
