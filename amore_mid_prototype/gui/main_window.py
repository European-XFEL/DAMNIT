import pickle
import os
import logging
import shutil
import sys
import time
from argparse import ArgumentParser
from datetime import datetime, timezone
from pathlib import Path
<<<<<<< HEAD
from tkinter import dialog
=======
from subprocess import Popen
>>>>>>> c95bdcab

import libtmux
import pandas as pd
import numpy as np
import h5py
from PyQt5 import QtCore, QtGui, QtWidgets
from PyQt5.QtCore import Qt
from PyQt5.QtWidgets import QFileDialog, QMessageBox
from kafka.errors import NoBrokersAvailable

from extra_data.read_machinery import find_proposal

from ..backend.db import open_db, get_meta, set_meta
from ..context import ContextFile
from ..definitions import UPDATE_BROKERS
from .kafka import UpdateReceiver
from .table import TableView, Table
from .plot import Canvas, Plot


log = logging.getLogger(__name__)
pd.options.mode.use_inf_as_na = True


class QLogger(logging.Handler):
    # https://stackoverflow.com/questions/28655198/best-way-to-display-logs-in-pyqt
    def __init__(self, parent):
        super().__init__()
        self.widget = QtWidgets.QPlainTextEdit(parent)
        self.widget.setReadOnly(True)
        self.widget.setFixedHeight(75)

    def emit(self, record):
        msg = self.format(record)
        self.widget.appendPlainText(msg)


class MainWindow(QtWidgets.QMainWindow):
    context_path = None
    db = None
    db_id = None

    context_dir_changed = QtCore.pyqtSignal(str)

    def __init__(self, context_dir: Path = None):
        super().__init__()

        self.data = None
        self._updates_thread = None
        self._updates_thread = None
        self._received_update = False
        self._attributi = {}

        self.setWindowTitle("Data And Metadata iNspection Interactive Thing")
        self.setWindowIcon(QtGui.QIcon("amore_mid_prototype/gui/ico/AMORE.png"))

        self._create_status_bar()
        self._create_menu_bar()

        # self.tabs = QtWidgets.QTabWidget()
        # self.tab1 = QtWidgets.QWidget()
        # self.tab2 = QtWidgets.QWidget()

        # self.tabs.addTab(self.tab1, "Inspector")
        # self.tabs.addTab(self.tab2, "Editor")

        self._view_widget = QtWidgets.QWidget(self)
        # Disable the main window at first since we haven't loaded any database yet
        self._view_widget.setEnabled(False)
        self.setCentralWidget(self._view_widget)

<<<<<<< HEAD
        # logging
        self.logger = QLogger(self)
        self.logger.setFormatter(
            logging.Formatter("%(asctime)s: %(levelname)s: %(message)s")
        )
        logging.getLogger().addHandler(self.logger)

=======
        self._create_view()
>>>>>>> c95bdcab
        self.center_window()

        if context_dir is not None:
            self.autoconfigure(context_dir)

        self._canvas_inspect = []

    def closeEvent(self, event):
<<<<<<< HEAD
        for ci in range(len(self.plot._canvas["canvas"])):
            self.plot._canvas["canvas"][ci].close()

=======
        self.stop_update_listener_thread()

    def stop_update_listener_thread(self):
>>>>>>> c95bdcab
        if self._updates_thread is not None:
            self.update_receiver.stop()
            self._updates_thread.exit()
            self._updates_thread.wait()
            self._updates_thread = None

    def center_window(self):
        """
        Center and resize the window to the screen the cursor is placed on.
        """
        screen = QtGui.QGuiApplication.screenAt(QtGui.QCursor.pos())

        screen_size = screen.size()
        max_width = screen_size.width()
        max_height = screen_size.height()

        # Resize to a reasonable default
        self.resize(int(max_width * 0.8), int(max_height * 0.8))

        # Center window
        self.move(screen.geometry().center() - self.frameGeometry().center())

    def _create_status_bar(self) -> None:
        self._status_bar = QtWidgets.QStatusBar()

        self._status_bar.setStyleSheet("QStatusBar::item {border: None;}")
        self._status_bar.showMessage("Autoconfigure AMORE.")
        self.setStatusBar(self._status_bar)

        self._status_bar_connection_status = QtWidgets.QLabel()
        self._status_bar.addPermanentWidget(self._status_bar_connection_status)

    def _menu_bar_edit_context(self):
        Popen(['xdg-open', self.context_path])

    def _menu_bar_help(self) -> None:
        dialog = QtWidgets.QMessageBox(self)

        font = QtGui.QFont()
        font.setBold(False)
        dialog.setFont(font)

        dialog.setWindowTitle("Getting help!")
        dialog.setText(
            """To start inspecting experimental results,
autoconfigure AMORE by selecting the proposal directory.

If you experience any issue, please contact us at:
da-dev@xfel.eu"""
        )
        dialog.exec()

    def _menu_bar_autoconfigure(self) -> None:
        proposal_dir = ""

        # If we're on a system with access to GPFS, prompt for the proposal
        # number so we can preset the prompt for the AMORE directory.
        if self.gpfs_accessible():
            prompt = True
            while prompt:
                prop_no, prompt = QtWidgets.QInputDialog.getInt(
                    self, "Select proposal", "Which proposal is this for?"
                )
                if not prompt:
                    break

                proposal = f"p{prop_no:06}"
                try:
                    proposal_dir = find_proposal(proposal)
                    prompt = False
                except Exception:
                    button = QtWidgets.QMessageBox.warning(
                        self,
                        "Bad proposal number",
                        "Could not find a proposal with this number, try again?",
                        buttons=QtWidgets.QMessageBox.Yes | QtWidgets.QMessageBox.No,
                    )
                    if button != QtWidgets.QMessageBox.Yes:
                        prompt = False
        else:
            prop_no = None

        # By convention the AMORE directory is often stored at usr/Shared/amore,
        # so if this directory exists, then we use it.
        standard_path = Path(proposal_dir) / "usr/Shared/amore"
        if standard_path.is_dir() and self.db_path(standard_path).is_file():
            path = standard_path
        else:
            # Helper lambda to open a prompt for the user
            prompt_for_path = lambda: QFileDialog.getExistingDirectory(self,
                                                                       "Select context directory",
                                                                       proposal_dir)

            if self.gpfs_accessible() and prop_no is not None:
                button = QMessageBox.question(self, "Database not found",
                                              f"Proposal {prop_no} does not have an AMORE database, " \
                                              "would you like to create one and start the backend?")
                if button == QMessageBox.Yes:
                    self.initialize_database(standard_path, prop_no)
                    path = standard_path
                else:
                    # Otherwise, we prompt the user
                    path = prompt_for_path()
            else:
                path = prompt_for_path()

        # If we found a database, make sure we're working with a Path object
        if path:
            path = Path(path)
        else:
            # Otherwise just return
            return

        # Check if the backend is running
        tmux_socket_path = self.get_tmux_socket_path(path)
        if not tmux_socket_path.exists():
            button = QMessageBox.question(self, "Backend not running",
                                          "The AMORE backend is not running, would you like to start it? " \
                                          "This is only necessary if new runs are expected.")
            if button == QMessageBox.Yes:
                self.start_backend(path)

        self.autoconfigure(Path(path), proposal=prop_no)

    def gpfs_accessible(self):
        return os.path.isdir("/gpfs/exfel/exp")

    def db_path(self, root_path: Path):
        return root_path / "runs.sqlite"

    def get_tmux_socket_path(self, root_path: Path):
        return root_path / "amore-tmux.sock"

    def initialize_database(self, path, proposal):
        # Ensure the directory exists
        path.mkdir(parents=True, exist_ok=True)
        os.chmod(path, 0o777)

        # Initialize database
        db = open_db(self.db_path(path))
        set_meta(db, 'proposal', proposal)

        # Copy initial context file
        context_path = path / "context.py"
        shutil.copyfile(Path(__file__).parents[1] / "base_context_file.py", context_path)
        os.chmod(context_path, 0o666)

        self.start_backend(path)

    def start_backend(self, path: Path):
        # Create tmux session
        server = libtmux.Server(socket_path=self.get_tmux_socket_path(path))
        server.new_session(session_name="AMORE",
                           window_name="listen",
                           # Unfortunately Maxwell's default tmux is too old to
                           # support '-c' to change directory, so we have to
                           # manually change directory instead of using the
                           # 'start_directory' argument.
                           window_command=f"cd {str(path)}; amore-proto listen .")

    def autoconfigure(self, path: Path, proposal=None):
        self.context_path = path / "context.py"
        if self.context_path.is_file():
            log.info("Reading context file %s", self.context_path)
            ctx_file = ContextFile.from_py_file(self.context_path)
            self._attributi = ctx_file.vars

        self.extracted_data_template = str(path / "extracted_data/p{}_r{}.h5")

<<<<<<< HEAD
        sqlite_path = path / "runs.sqlite"
        if sqlite_path.is_file():
            log.info("Reading data from database")
            self.db = open_db(sqlite_path)

            self.db_id = get_meta(self.db, "db_id")
            self._updates_thread_launcher()

            df = pd.read_sql_query("SELECT * FROM runs", self.db)
            df.insert(0, "Use", True)
            df.insert(len(df.columns), "comment_id", pd.NA)

            # Unpickle serialized objects. First we select all columns that
            # might need deserializing.
            object_cols = df.select_dtypes(include=["object"]).drop(
                ["comment", "comment_id"], axis=1
            )
            # Then we check each element and unpickle it if necessary, and
            # finally update the main DataFrame.
            unpickled_cols = object_cols.applymap(
                lambda x: pickle.loads(x) if isinstance(x, bytes) else x
            )
            df.update(unpickled_cols)

            # Read the comments and prepare them for merging with the main data
            comments_df = pd.read_sql_query(
                "SELECT rowid as comment_id, * FROM time_comments", self.db
            )
            comments_df.insert(0, "Run", pd.NA)
            comments_df.insert(1, "Proposal", pd.NA)
            # Don't try to plot comments
            comments_df.insert(2, "Use", False)

            self.data = pd.concat(
                [
                    df.rename(
                        columns={
                            "runnr": "Run",
                            "proposal": "Proposal",
                            "start_time": "Timestamp",
                            "comment": "Comment",
                            "added_at": "_added_at",
                            **self.column_renames(),
                        }
                    ),
                    comments_df.rename(
                        columns={
                            "timestamp": "Timestamp",
                            "comment": "Comment",
                        }
                    ),
                ]
            )

            # move some columns
            if "Comment" in self.data.columns:
                self.data.insert(1, "Comment", self.data.pop("Comment"))

            if "Timestamp" in self.data.columns:
                self.data.insert(0, "Timestamp", self.data.pop("Timestamp"))

            if "Use" in self.data.columns:
                self.data.insert(2, "Use", self.data.pop("Use"))

            if "Run" in self.data.columns:
                self.data.insert(3, "Run", self.data.pop("Run"))

            self._create_view()
            self.table_view.sortByColumn(
                self.data.columns.get_loc("Timestamp"), Qt.SortOrder.AscendingOrder
            )

            # hide some column
            for column in self.data.columns:
                if column.startswith("_"):
                    self.table_view.setColumnHidden(
                        self.data.columns.get_loc(column), True
                    )

                    # to avoid tweaking the sorting, hidden columns should be the last ones
                    # self.data.insert(
                    #    len(self.data.columns) - 1, column, self.data.pop(column)
                    # )

        self._status_bar.showMessage(
            "Select some entries in the table, all of them using Ctrl+A. Double-click on a cell to inspect data."
        )
=======
        sqlite_path = self.db_path(path)
        log.info("Reading data from database")
        self.db = open_db(sqlite_path)

        self.db_id = get_meta(self.db, 'db_id')
        self.stop_update_listener_thread()
        self._updates_thread_launcher()

        df = pd.read_sql_query("SELECT * FROM runs", self.db)
        df.insert(0, "Status", True)
        df.insert(len(df.columns), "comment_id", pd.NA)
        df.pop("added_at")

        # Unpickle serialized objects. First we select all columns that
        # might need deserializing.
        object_cols = df.select_dtypes(include=["object"]).drop(["comment", "comment_id"], axis=1)
        # Then we check each element and unpickle it if necessary, and
        # finally update the main DataFrame.
        unpickled_cols = object_cols.applymap(lambda x: pickle.loads(x) if isinstance(x, bytes) else x)
        df.update(unpickled_cols)

        # Read the comments and prepare them for merging with the main data
        comments_df = pd.read_sql_query(
            "SELECT rowid as comment_id, * FROM time_comments", self.db
        )
        comments_df.insert(0, "Run", pd.NA)
        comments_df.insert(1, "Proposal", pd.NA)
        # Don't try to plot comments
        comments_df.insert(2, "Status", False)

        self.data = pd.concat(
            [
                df.rename(
                    columns={
                        "runnr": "Run",
                        "proposal": "Proposal",
                        "start_time": "Timestamp",
                        "comment": "Comment",
                        **self.column_renames(),
                    }
                ),
                comments_df.rename(
                    columns={"timestamp": "Timestamp", "comment": "Comment",}
                ),
            ]
        )

        self.table_view.setModel(self.table)
        self.table_view.sortByColumn(self.data.columns.get_loc("Timestamp"),
                                     Qt.SortOrder.AscendingOrder)

        # Always keep these columns as small as possible to save space
        header = self.table_view.horizontalHeader()
        for column in ["Status", "Proposal", "Run", "Timestamp"]:
            column_index = self.data.columns.get_loc(column)
            header.setSectionResizeMode(column_index, QtWidgets.QHeaderView.ResizeToContents)

        # Update the column widget and plotting controls with the new columns
        self.table_view.set_columns([self.column_title(c) for c in self.data.columns],
                                    [True for _ in self.data.columns])
        self.plot.update_columns()

        # Hide the comment_id column
        comment_id_col = self.data.columns.get_loc("comment_id")
        self.table_view.setColumnHidden(comment_id_col, True)

        self._status_bar.showMessage("Double-click on a cell to inspect results.")
        self._view_widget.setEnabled(True)
        self.context_dir_changed.emit(str(path))
>>>>>>> c95bdcab

    def column_renames(self):
        return {name: v.title for name, v in self._attributi.items() if v.title}

    def column_title(self, name):
        if name in self._attributi:
            return self._attributi[name].title or name
        return name

    def _create_menu_bar(self) -> None:
        menu_bar = self.menuBar()
        menu_bar.setNativeMenuBar(False)

        action_autoconfigure = QtWidgets.QAction(
            QtGui.QIcon("autoconfigure.png"), "Connect with &autoconfiguration", self
        )
        action_autoconfigure.setShortcut("Shift+A")
        action_autoconfigure.setStatusTip(
            "Autoconfigure AMORE by selecting the proposal folder."
        )
        action_autoconfigure.triggered.connect(self._menu_bar_autoconfigure)

        action_edit_ctx = QtWidgets.QAction(
            QtGui.QIcon.fromTheme("accessories-text-editor"), "Edit context file", self
        )
        action_edit_ctx.setStatusTip("Open the Python context file in a text editor")
        action_edit_ctx.triggered.connect(self._menu_bar_edit_context)
        action_edit_ctx.setEnabled(False)
        self.context_dir_changed.connect(lambda _: action_edit_ctx.setEnabled(True))

        action_help = QtWidgets.QAction(QtGui.QIcon("help.png"), "&Help", self)
        action_help.setShortcut("Shift+H")
        action_help.setStatusTip("Get help.")
        action_help.triggered.connect(self._menu_bar_help)

        action_exit = QtWidgets.QAction(QtGui.QIcon("exit.png"), "&Exit", self)
        action_exit.setShortcut("Ctrl+Q")
        action_exit.setStatusTip("Exit AMORE GUI.")
        action_exit.triggered.connect(QtWidgets.QApplication.instance().quit)

        fileMenu = menu_bar.addMenu(
            QtGui.QIcon("amore_mid_prototype/gui/ico/AMORE.png"), "&AMORE"
        )
        fileMenu.addAction(action_autoconfigure)
        fileMenu.addAction(action_edit_ctx)
        fileMenu.addAction(action_help)
        fileMenu.addAction(action_exit)

    def handle_update(self, message):

        # is the message OK?
        if "Run" not in message.keys():
            raise ValueError("Malformed message.")

        # log.info("Updating for message: %s", message)

        # Rename:
        #  start_time -> Timestamp
        renames = {
            "start_time": "Timestamp",
            **self.column_renames(),
        }
        message = {
            "Use": True,
            **{renames.get(k, k): v for (k, v) in message.items()},
        }

        # initialize the view
        if not self._received_update:
            self._received_update = True
            self._status_bar_connection_status.setStyleSheet(
                "color:green;font-weight:bold;"
            )
            self._status_bar_connection_status.setText(
                f"Getting updates ({self.db_id})"
            )

        if self.data is None:
            # ingest data
            self.data = pd.DataFrame({**message, **{"Comment": ""}}, index=[0])

            # build the table
            self._create_view()

        else:
            # is the run already in?
            row = self.data.loc[self.data["Run"] == message["Run"]]

            # additional columns?
            new_cols = set(message) - set(self.data.columns)

            if new_cols:
                log.info("New columns for table: %s", new_cols)
                ncols_before = self.table.columnCount()
                self.table.beginInsertColumns(
                    QtCore.QModelIndex(), ncols_before, ncols_before + len(new_cols) - 1
                )
                for col_name in new_cols:
                    self.data.insert(len(self.data.columns), col_name, np.nan)
                self.table.endInsertColumns()

                self.table_view.add_new_columns(
                    list(new_cols), [True for _ in list(new_cols)]
                )

            if row.size:
                log.debug(
                    "Update existing row %s for run %s", row.index, message["Run"]
                )
                for ki, vi in message.items():
                    self.data.at[row.index[0], ki] = vi

                    index = self.table.index(
                        row.index[0], self.data.columns.get_loc(ki)
                    )
                    self.table.dataChanged.emit(index, index)

            else:
                sort_col = self.table.is_sorted_by
                if self.table.is_sorted_by and message.get(sort_col):
                    newval = message[sort_col]
                    if self.table.is_sorted_order == Qt.SortOrder.AscendingOrder:
                        ix = self.data[sort_col].searchsorted(newval)
                    else:
                        ix_back = self.data[sort_col][::-1].searchsorted(newval)
                        ix = len(self.data) - ix_back
                else:
                    ix = len(self.data)
                log.debug("New row in table at index %d", ix)

                # Extract the high-rank arrays from the messages, because
                # DataFrames can only handle 1D cell elements by default. The
                # way around this is to create a column manually with a dtype of
                # 'object'.
                ndarray_cols = {}
                for key, value in message.copy().items():
                    if isinstance(value, np.ndarray) and value.ndim > 1:
                        ndarray_cols[key] = value
                        del message[key]

                # Create a DataFrame with the new data to insert into the main table
                new_entries = pd.DataFrame(
                    {**message, **{"Comment": ""}}, index=[self.table.rowCount()]
                )

                # Insert columns with 'object' dtype for the special columns
                # with arrays that are >1D.
                for col_name, value in ndarray_cols.items():
                    col = pd.Series(
                        [value], index=[self.table.rowCount()], dtype="object"
                    )
                    new_entries.insert(len(new_entries.columns), col_name, col)

                new_df = pd.concat(
                    [
                        self.data.iloc[:ix],
                        new_entries,
                        self.data.iloc[ix:],
                    ],
                    ignore_index=True,
                )

                self.table.beginInsertRows(QtCore.QModelIndex(), ix, ix)
                self.data = new_df
                self.table.endInsertRows()

        # update plots and plotting controls
        self.plot.update_columns()
        self.plot.update()

        # (over)write down metadata
        self.data.to_json("AMORE.json")

    def _updates_thread_launcher(self) -> None:
        assert self.db_id is not None

        try:
            self.update_receiver = UpdateReceiver(self.db_id)
        except NoBrokersAvailable:
            QtWidgets.QMessageBox.warning(
                self,
                "Broker connection failed",
                f"Could not connect to any Kafka brokers at: {' '.join(UPDATE_BROKERS)}\n\n"
                + "DAMNIT can operate offline, but it will not receive any updates from new or reprocessed runs.",
            )
            return

        self._updates_thread = QtCore.QThread()
        self.update_receiver.moveToThread(self._updates_thread)

        self._updates_thread.started.connect(self.update_receiver.loop)
        self.update_receiver.message.connect(self.handle_update)
        QtCore.QTimer.singleShot(0, self._updates_thread.start)

    def _set_comment_date(self):
        self.comment_time.setText(
            time.strftime("%H:%M %d/%m/%Y", time.localtime(time.time()))
        )

    def _table_settings_button_clicked(self):
        dialog = QtWidgets.QDialog(self)

        layout = self.table_view.set_columns_visibility(
            [self.column_title(c) for c in self.data.columns],
            [True for _ in self.data.columns],
        )

        dialog.setLayout(layout)
        dialog.show()

    def _log_show_button_clicked(self):
        if self.log_show_button.isChecked():
            self.logger.widget.show()
            self.log_show_button.setText("Hide log")
        else:
            self.logger.widget.hide()

    def _comment_button_clicked(self):
        ts = (
            datetime.strptime(self.comment_time.text(), "%H:%M %d/%m/%Y")
            .astimezone(timezone.utc)
            .timestamp()
        )
        text = self.comment.text()
        with self.db:
            cur = self.db.execute("INSERT INTO time_comments VALUES (?, ?)", (ts, text))
        comment_id = cur.lastrowid
        self.data = pd.concat(
            [
                self.data,
                pd.DataFrame(
                    {
                        "Use": False,
                        "Timestamp": ts,
                        "Run": pd.NA,
                        "Proposal": pd.NA,
                        "Comment": text,
                        "comment_id": comment_id,
                    },
                    index=[0],
                ),
            ],
            ignore_index=True,
        )

        # this block is ugly
        if len(self.table.is_sorted_by):
            self.data.sort_values(
                self.table.is_sorted_by,
                ascending=self.table.is_sorted_order == QtCore.Qt.AscendingOrder,
                inplace=True,
            )
            self.data.reset_index(inplace=True, drop=True)
        self.table.insertRows(self.table.rowCount())

        self.comment.clear()

    def get_run_file(self, proposal, run, log=True):
        file_name = self.extracted_data_template.format(proposal, run)

        try:
            run_file = h5py.File(file_name)
            return file_name, run_file
<<<<<<< HEAD
        except FileNotFoundError:  # as e:
            log.warning("{} not found...".format(file_name))
            return None, None
            # raise e
=======
        except FileNotFoundError as e:
            if log:
                log.warning("{} not found...".format(file_name))
            raise e
>>>>>>> c95bdcab

    def ds_name(self, quantity):
        # a LUT would be better
        for ki, vi in self._attributi.items():
            if vi.title == quantity:
                return ki

        return quantity

    def make_finite(self, data):
        if not isinstance(data, pd.Series):
            data = pd.Series(data)

        return data.fillna(np.nan)

    def inspect_data(self, index):
        proposal = self.data["Proposal"][index.row()]
        run = self.data["Run"][index.row()]

        quantity_title = self.data.columns[index.column()]
        quantity = self.ds_name(quantity_title)

        # Don't try to plot comments
        if quantity in ["Comment", "Use"]:
            return

        log.info(
            "Selected proposal {} run {}, property {}".format(
                proposal, run, quantity_title
            )
        )

        cell_data = self.data.iloc[index.row(), index.column()]
<<<<<<< HEAD
        is_image = isinstance(cell_data, np.ndarray) and cell_data.ndim == 2
=======
        if not pd.api.types.is_number(cell_data) and not isinstance(cell_data, np.ndarray):
            QMessageBox.warning(self, "Can't inspect variable",
                                f"'{quantity}' has type '{type(cell_data).__name__}', cannot inspect.")
            return

        is_image = (isinstance(cell_data, np.ndarray) and cell_data.ndim == 2)
>>>>>>> c95bdcab

        try:
            file_name, dataset = self.get_run_file(proposal, run)
        except:
            return

        try:
            if is_image:
                image = dataset[quantity]["data"][:]
            else:
                y_ds = dataset[quantity]["data"]
                if len(y_ds.shape) == 0:
                    # If this is a scalar value, then we can't plot it
                    QMessageBox.warning(self, "Can't inspect variable",
                                        f"'{quantity}' is a scalar, there's nothing more to plot.")
                    return
                else:
                    y = y_ds[:]

                # Use the train ID if it's been saved, otherwise generate an X axis
                if "trainId" in dataset[quantity]:
                    x = dataset[quantity]["trainId"][:]
                else:
                    x = np.arange(len(y))
        except KeyError:
            log.warning("'{}' not found in {}...".format(quantity, file_name))
            return
        finally:
            dataset.close()

        self._canvas_inspect.append(
            Canvas(
                self,
                x=[self.make_finite(x)] if not is_image else [],
                y=[self.make_finite(y)] if not is_image else [],
                image=image if is_image else None,
                xlabel="Event (run {})".format(run),
                ylabel=quantity_title,
<<<<<<< HEAD
                fmt="o-",
                color="red",
=======
                fmt="ro",
                autoscale=False,
                strongly_correlated=True
>>>>>>> c95bdcab
            )
        )
        self._canvas_inspect[-1].show()

    def _create_view(self) -> None:
        vertical_layout = QtWidgets.QVBoxLayout()
        table_horizontal_layout = QtWidgets.QHBoxLayout()
        # filter_horizontal_layout = QtWidgets.QHBoxLayout()
        settings_horizontal_layout = QtWidgets.QHBoxLayout()
        comment_horizontal_layout = QtWidgets.QHBoxLayout()

        # filter
        # filter_button = QtWidgets.QPushButton("Filter data")
        # filter_button.setEnabled(True)
        # filter_button.setMinimumWidth(175)
        # filter_button.clicked.connect(self._comment_button_clicked)

        # self.filter = QtWidgets.QLineEdit(self)
        # self.filter.setToolTip("Filter results.")

        # filter_horizontal_layout.addWidget(filter_button)
        # filter_horizontal_layout.addWidget(self.filter)

        # vertical_layout.addLayout(filter_horizontal_layout)

        # the table
        self.table_view = TableView()
        self.table = Table(self)
        self.table.comment_changed.connect(self.save_comment)
        self.table.time_comment_changed.connect(self.save_time_comment)
        self.table.run_visibility_changed.connect(lambda row, state: self.plot.update())
<<<<<<< HEAD
        self.table_view.setModel(self.table)

        # Always keep these columns as small as possible to save space
        header = self.table_view.horizontalHeader()
        for column in ["Use", "Run", "Timestamp"]:
            column_index = self.data.columns.get_loc(column)
            header.setSectionResizeMode(
                column_index, QtWidgets.QHeaderView.ResizeToContents
            )

        self.table_view.doubleClicked.connect(self.inspect_data)

        table_horizontal_layout.addWidget(self.table_view)
=======

        self.table_view.doubleClicked.connect(self.inspect_data)

        table_horizontal_layout.addWidget(self.table_view, stretch=6)
        table_horizontal_layout.addWidget(self.table_view.create_column_widget(),
                                          stretch=1)
>>>>>>> c95bdcab

        vertical_layout.addLayout(table_horizontal_layout)

        # groups and table settings
        # table_settings_button = QtWidgets.QPushButton("Groups settings")
        # table_settings_button.setEnabled(True)
        # table_settings_button.setMinimumWidth(175)
        # table_settings_button.clicked.connect(self._table_settings_button_clicked)

        table_settings_button = QtWidgets.QPushButton("Table settings")
        table_settings_button.setEnabled(True)
        table_settings_button.setMinimumWidth(175)
        table_settings_button.clicked.connect(self._table_settings_button_clicked)

        self.log_show_button = QtWidgets.QPushButton("Show log")
        self.log_show_button.setEnabled(True)
        self.log_show_button.setCheckable(True)
        self.log_show_button.setMinimumWidth(175)
        self.log_show_button.clicked.connect(self._log_show_button_clicked)

        settings_horizontal_layout.addWidget(table_settings_button)
        settings_horizontal_layout.addStretch()
        settings_horizontal_layout.addWidget(self.log_show_button)

        # self.filter = QtWidgets.QLineEdit(self)
        # self.filter.setToolTip("Filter results.")

        # filter_horizontal_layout.addWidget(filter_button)
        # filter_horizontal_layout.addWidget(self.filter)

        vertical_layout.addLayout(settings_horizontal_layout)

        vseparator = QtWidgets.QFrame()
        vseparator.setFrameShape(QtWidgets.QFrame.HLine)
        vseparator.setFrameShadow(QtWidgets.QFrame.Sunken)

        vertical_layout.addWidget(vseparator)

        # plotting control
        self.plot = Plot(self)
        # plotting_group = QtWidgets.QGroupBox(
        #    "Plot (double-click on a cell to inspect data)"
        # )

        plot_grid_layout = QtWidgets.QGridLayout()
        # plotting_group.setLayout(plot_grid_layout)

        plot_grid_layout.addWidget(self.plot._button_plot_runs, *(0, 0))
        plot_grid_layout.addWidget(self.plot._toggle_plot_summary_table, *(0, 1))
        plot_grid_layout.setColumnStretch(2, 1)

        plot_grid_layout.addWidget(self.plot._toggle_probability_density, *(0, 3))

        self.plot._combo_box_x_axis.setFixedWidth(300)
        self.plot._combo_box_y_axis.setFixedWidth(300)
        plot_grid_layout.addWidget(self.plot._combo_box_y_axis, *(0, 4))
        plot_grid_layout.addWidget(self.plot.vs_label, *(0, 5))
        plot_grid_layout.addWidget(self.plot._combo_box_x_axis, *(0, 6))

        vertical_layout.addLayout(plot_grid_layout)

        vseparator = QtWidgets.QFrame()
        vseparator.setFrameShape(QtWidgets.QFrame.HLine)
        vseparator.setFrameShadow(QtWidgets.QFrame.Sunken)

        vertical_layout.addWidget(vseparator)

        # comments
        self.comment = QtWidgets.QLineEdit(self)
        self.comment.setToolTip("Time can be edited in the field on the left.")

        self.comment_time = QtWidgets.QLineEdit(self)
        self.comment_time.setStyleSheet("width: 25px;")
        self.comment_time.setAlignment(QtCore.Qt.AlignRight)
        self.comment_time.setFixedWidth(175)

        comment_button = QtWidgets.QPushButton("Additional comment")
        comment_button.setEnabled(True)
        comment_button.setMinimumWidth(175)
        comment_button.clicked.connect(self._comment_button_clicked)

        comment_horizontal_layout.addWidget(comment_button)
        comment_horizontal_layout.addWidget(self.comment_time)
        comment_horizontal_layout.addWidget(self.comment)

        vertical_layout.addLayout(comment_horizontal_layout)

        comment_timer = QtCore.QTimer()
        self._set_comment_date()
        comment_timer.setInterval(30000)
        comment_timer.timeout.connect(self._set_comment_date)
        comment_timer.start()

        self.logger.widget.hide()
        vertical_layout.addWidget(self.logger.widget)

        self._view_widget.setLayout(vertical_layout)

    def save_comment(self, prop, run, value):
        if self.db is None:
            log.warning("No SQLite database in use, comment not saved")
            return

        log.debug("Saving comment for prop %d run %d", prop, run)
        with self.db:
            self.db.execute(
                """
                UPDATE runs set comment=? WHERE proposal=? AND runnr=?
                """,
                (value, int(prop), int(run)),
            )

    def save_time_comment(self, comment_id, value):
        if self.db is None:
            log.warning("No SQLite database in use, comment not saved")
            return

        log.debug("Saving time-based comment ID %d", comment_id)
        with self.db:
            self.db.execute(
                """UPDATE time_comments set comment=? WHERE rowid=?""",
                (value, comment_id),
            )


class TableViewStyle(QtWidgets.QProxyStyle):
    """
    Subclass that enables instant tooltips for widgets in a TableView.
    """

    def styleHint(self, hint, option=None, widget=None, returnData=None):
        if hint == QtWidgets.QStyle.SH_ToolTip_WakeUpDelay and isinstance(
            widget.parent(), TableView
        ):
            return 0
        else:
            return super().styleHint(hint, option, widget, returnData)


def run_app(context_dir):
    QtWidgets.QApplication.setAttribute(
        QtCore.Qt.ApplicationAttribute.AA_DontUseNativeMenuBar
    )
    application = QtWidgets.QApplication(sys.argv)
    application.setStyle(TableViewStyle())

    window = MainWindow(context_dir=context_dir)
    window.show()
    return application.exec()


def main():
    ap = ArgumentParser()
    ap.add_argument(
        "context_dir", type=Path, nargs="?", help="Directory storing summarised results"
    )
    ap.add_argument("--debug", action="store_true")
    args = ap.parse_args()

    logging.basicConfig(level=logging.DEBUG if args.debug else logging.INFO)

    sys.exit(run_app(args.context_dir))


if __name__ == "__main__":
    main()<|MERGE_RESOLUTION|>--- conflicted
+++ resolved
@@ -7,11 +7,7 @@
 from argparse import ArgumentParser
 from datetime import datetime, timezone
 from pathlib import Path
-<<<<<<< HEAD
-from tkinter import dialog
-=======
 from subprocess import Popen
->>>>>>> c95bdcab
 
 import libtmux
 import pandas as pd
@@ -83,7 +79,6 @@
         self._view_widget.setEnabled(False)
         self.setCentralWidget(self._view_widget)
 
-<<<<<<< HEAD
         # logging
         self.logger = QLogger(self)
         self.logger.setFormatter(
@@ -91,9 +86,7 @@
         )
         logging.getLogger().addHandler(self.logger)
 
-=======
         self._create_view()
->>>>>>> c95bdcab
         self.center_window()
 
         if context_dir is not None:
@@ -102,15 +95,13 @@
         self._canvas_inspect = []
 
     def closeEvent(self, event):
-<<<<<<< HEAD
+
         for ci in range(len(self.plot._canvas["canvas"])):
             self.plot._canvas["canvas"][ci].close()
 
-=======
         self.stop_update_listener_thread()
 
     def stop_update_listener_thread(self):
->>>>>>> c95bdcab
         if self._updates_thread is not None:
             self.update_receiver.stop()
             self._updates_thread.exit()
@@ -280,111 +271,23 @@
 
         self.extracted_data_template = str(path / "extracted_data/p{}_r{}.h5")
 
-<<<<<<< HEAD
-        sqlite_path = path / "runs.sqlite"
-        if sqlite_path.is_file():
-            log.info("Reading data from database")
-            self.db = open_db(sqlite_path)
-
-            self.db_id = get_meta(self.db, "db_id")
-            self._updates_thread_launcher()
-
-            df = pd.read_sql_query("SELECT * FROM runs", self.db)
-            df.insert(0, "Use", True)
-            df.insert(len(df.columns), "comment_id", pd.NA)
-
-            # Unpickle serialized objects. First we select all columns that
-            # might need deserializing.
-            object_cols = df.select_dtypes(include=["object"]).drop(
-                ["comment", "comment_id"], axis=1
-            )
-            # Then we check each element and unpickle it if necessary, and
-            # finally update the main DataFrame.
-            unpickled_cols = object_cols.applymap(
-                lambda x: pickle.loads(x) if isinstance(x, bytes) else x
-            )
-            df.update(unpickled_cols)
-
-            # Read the comments and prepare them for merging with the main data
-            comments_df = pd.read_sql_query(
-                "SELECT rowid as comment_id, * FROM time_comments", self.db
-            )
-            comments_df.insert(0, "Run", pd.NA)
-            comments_df.insert(1, "Proposal", pd.NA)
-            # Don't try to plot comments
-            comments_df.insert(2, "Use", False)
-
-            self.data = pd.concat(
-                [
-                    df.rename(
-                        columns={
-                            "runnr": "Run",
-                            "proposal": "Proposal",
-                            "start_time": "Timestamp",
-                            "comment": "Comment",
-                            "added_at": "_added_at",
-                            **self.column_renames(),
-                        }
-                    ),
-                    comments_df.rename(
-                        columns={
-                            "timestamp": "Timestamp",
-                            "comment": "Comment",
-                        }
-                    ),
-                ]
-            )
-
-            # move some columns
-            if "Comment" in self.data.columns:
-                self.data.insert(1, "Comment", self.data.pop("Comment"))
-
-            if "Timestamp" in self.data.columns:
-                self.data.insert(0, "Timestamp", self.data.pop("Timestamp"))
-
-            if "Use" in self.data.columns:
-                self.data.insert(2, "Use", self.data.pop("Use"))
-
-            if "Run" in self.data.columns:
-                self.data.insert(3, "Run", self.data.pop("Run"))
-
-            self._create_view()
-            self.table_view.sortByColumn(
-                self.data.columns.get_loc("Timestamp"), Qt.SortOrder.AscendingOrder
-            )
-
-            # hide some column
-            for column in self.data.columns:
-                if column.startswith("_"):
-                    self.table_view.setColumnHidden(
-                        self.data.columns.get_loc(column), True
-                    )
-
-                    # to avoid tweaking the sorting, hidden columns should be the last ones
-                    # self.data.insert(
-                    #    len(self.data.columns) - 1, column, self.data.pop(column)
-                    # )
-
-        self._status_bar.showMessage(
-            "Select some entries in the table, all of them using Ctrl+A. Double-click on a cell to inspect data."
-        )
-=======
         sqlite_path = self.db_path(path)
         log.info("Reading data from database")
         self.db = open_db(sqlite_path)
 
-        self.db_id = get_meta(self.db, 'db_id')
+        self.db_id = get_meta(self.db, "db_id")
         self.stop_update_listener_thread()
         self._updates_thread_launcher()
 
         df = pd.read_sql_query("SELECT * FROM runs", self.db)
-        df.insert(0, "Status", True)
-        df.insert(len(df.columns), "comment_id", pd.NA)
+        df.insert(0, "Use", True)
+        df.insert(len(df.columns), "_comment_id", pd.NA)
         df.pop("added_at")
 
         # Unpickle serialized objects. First we select all columns that
         # might need deserializing.
-        object_cols = df.select_dtypes(include=["object"]).drop(["comment", "comment_id"], axis=1)
+        object_cols = df.select_dtypes(include=["object"]).drop(["comment", "_comment_id"], axis=1)
+
         # Then we check each element and unpickle it if necessary, and
         # finally update the main DataFrame.
         unpickled_cols = object_cols.applymap(lambda x: pickle.loads(x) if isinstance(x, bytes) else x)
@@ -392,12 +295,12 @@
 
         # Read the comments and prepare them for merging with the main data
         comments_df = pd.read_sql_query(
-            "SELECT rowid as comment_id, * FROM time_comments", self.db
+            "SELECT rowid as _comment_id, * FROM time_comments", self.db
         )
         comments_df.insert(0, "Run", pd.NA)
         comments_df.insert(1, "Proposal", pd.NA)
         # Don't try to plot comments
-        comments_df.insert(2, "Status", False)
+        comments_df.insert(2, "Use", False)
 
         self.data = pd.concat(
             [
@@ -407,38 +310,64 @@
                         "proposal": "Proposal",
                         "start_time": "Timestamp",
                         "comment": "Comment",
+                        "added_at": "_added_at",
                         **self.column_renames(),
                     }
                 ),
                 comments_df.rename(
-                    columns={"timestamp": "Timestamp", "comment": "Comment",}
+                    columns={
+                        "timestamp": "Timestamp",
+                        "comment": "Comment",
+                    }
                 ),
             ]
         )
 
+        # move some columns
+        if "Comment" in self.data.columns:
+            self.data.insert(1, "Comment", self.data.pop("Comment"))
+
+        if "Timestamp" in self.data.columns:
+            self.data.insert(0, "Timestamp", self.data.pop("Timestamp"))
+
+        if "Use" in self.data.columns:
+            self.data.insert(2, "Use", self.data.pop("Use"))
+
+        if "Run" in self.data.columns:
+            self.data.insert(3, "Run", self.data.pop("Run"))
+
         self.table_view.setModel(self.table)
-        self.table_view.sortByColumn(self.data.columns.get_loc("Timestamp"),
-                                     Qt.SortOrder.AscendingOrder)
+        self.table_view.sortByColumn(
+            self.data.columns.get_loc("Timestamp"), Qt.SortOrder.AscendingOrder
+        )
 
         # Always keep these columns as small as possible to save space
         header = self.table_view.horizontalHeader()
-        for column in ["Status", "Proposal", "Run", "Timestamp"]:
+        for column in ["Use", "Run", "Timestamp"]:
             column_index = self.data.columns.get_loc(column)
-            header.setSectionResizeMode(column_index, QtWidgets.QHeaderView.ResizeToContents)
-
-        # Update the column widget and plotting controls with the new columns
-        self.table_view.set_columns([self.column_title(c) for c in self.data.columns],
-                                    [True for _ in self.data.columns])
+            header.setSectionResizeMode(
+                column_index, QtWidgets.QHeaderView.ResizeToContents
+            )
+
         self.plot.update_columns()
 
-        # Hide the comment_id column
-        comment_id_col = self.data.columns.get_loc("comment_id")
-        self.table_view.setColumnHidden(comment_id_col, True)
-
-        self._status_bar.showMessage("Double-click on a cell to inspect results.")
+        # hide some column
+        for column in self.data.columns:
+            if column.startswith("_"):
+                self.table_view.setColumnHidden(
+                    self.data.columns.get_loc(column), True
+                )
+
+                # to avoid tweaking the sorting, hidden columns should be the last ones
+                # self.data.insert(
+                #    len(self.data.columns) - 1, column, self.data.pop(column)
+                # )
+
+        self._status_bar.showMessage(
+            "Select some entries in the table, all of them using Ctrl+A. Double-click on a cell to inspect data."
+        )
         self._view_widget.setEnabled(True)
         self.context_dir_changed.emit(str(path))
->>>>>>> c95bdcab
 
     def column_renames(self):
         return {name: v.title for name, v in self._attributi.items() if v.title}
@@ -676,7 +605,7 @@
                         "Run": pd.NA,
                         "Proposal": pd.NA,
                         "Comment": text,
-                        "comment_id": comment_id,
+                        "_comment_id": comment_id,
                     },
                     index=[0],
                 ),
@@ -696,23 +625,16 @@
 
         self.comment.clear()
 
-    def get_run_file(self, proposal, run, log=True):
+    def get_run_file(self, proposal, run, write_to_log=True):
         file_name = self.extracted_data_template.format(proposal, run)
 
         try:
             run_file = h5py.File(file_name)
             return file_name, run_file
-<<<<<<< HEAD
         except FileNotFoundError:  # as e:
-            log.warning("{} not found...".format(file_name))
+            if write_to_log:
+                log.warning("{} not found...".format(file_name))
             return None, None
-            # raise e
-=======
-        except FileNotFoundError as e:
-            if log:
-                log.warning("{} not found...".format(file_name))
-            raise e
->>>>>>> c95bdcab
 
     def ds_name(self, quantity):
         # a LUT would be better
@@ -746,16 +668,12 @@
         )
 
         cell_data = self.data.iloc[index.row(), index.column()]
-<<<<<<< HEAD
-        is_image = isinstance(cell_data, np.ndarray) and cell_data.ndim == 2
-=======
         if not pd.api.types.is_number(cell_data) and not isinstance(cell_data, np.ndarray):
             QMessageBox.warning(self, "Can't inspect variable",
                                 f"'{quantity}' has type '{type(cell_data).__name__}', cannot inspect.")
             return
 
         is_image = (isinstance(cell_data, np.ndarray) and cell_data.ndim == 2)
->>>>>>> c95bdcab
 
         try:
             file_name, dataset = self.get_run_file(proposal, run)
@@ -794,14 +712,8 @@
                 image=image if is_image else None,
                 xlabel="Event (run {})".format(run),
                 ylabel=quantity_title,
-<<<<<<< HEAD
                 fmt="o-",
                 color="red",
-=======
-                fmt="ro",
-                autoscale=False,
-                strongly_correlated=True
->>>>>>> c95bdcab
             )
         )
         self._canvas_inspect[-1].show()
@@ -833,28 +745,10 @@
         self.table.comment_changed.connect(self.save_comment)
         self.table.time_comment_changed.connect(self.save_time_comment)
         self.table.run_visibility_changed.connect(lambda row, state: self.plot.update())
-<<<<<<< HEAD
-        self.table_view.setModel(self.table)
-
-        # Always keep these columns as small as possible to save space
-        header = self.table_view.horizontalHeader()
-        for column in ["Use", "Run", "Timestamp"]:
-            column_index = self.data.columns.get_loc(column)
-            header.setSectionResizeMode(
-                column_index, QtWidgets.QHeaderView.ResizeToContents
-            )
 
         self.table_view.doubleClicked.connect(self.inspect_data)
 
         table_horizontal_layout.addWidget(self.table_view)
-=======
-
-        self.table_view.doubleClicked.connect(self.inspect_data)
-
-        table_horizontal_layout.addWidget(self.table_view, stretch=6)
-        table_horizontal_layout.addWidget(self.table_view.create_column_widget(),
-                                          stretch=1)
->>>>>>> c95bdcab
 
         vertical_layout.addLayout(table_horizontal_layout)
 
