--- conflicted
+++ resolved
@@ -326,15 +326,12 @@
         proposal = self.data["Proposal"][index.row()]
         run = self.data["Run"][index.row()]
 
-<<<<<<< HEAD
+        quantity_title = self.data.columns[index.column()]
+        quantity = quantity_title
+
         # Don't try to plot comments
         if quantity == "Comment":
             return
-
-        log.info("Selected run {}, property {}".format(run, quantity))
-=======
-        quantity_title = self.data.columns[index.column()]
-        quantity = quantity_title
 
         # a LUT would be better
         for ki, vi in self._attributi.items():
@@ -349,7 +346,6 @@
                 proposal, run, quantity_title
             )
         )
->>>>>>> 706c6ca0
 
         # read data from corresponding HDF5, if available
         try:
