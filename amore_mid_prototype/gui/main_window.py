import pickle
import os
import logging
import sys
import time
from argparse import ArgumentParser
from datetime import datetime, timezone
from pathlib import Path
from tkinter import dialog

import pandas as pd
import numpy as np
import h5py
from PyQt5 import QtCore, QtGui, QtWidgets
from PyQt5.QtCore import Qt
from kafka.errors import NoBrokersAvailable

from extra_data.read_machinery import find_proposal

from ..backend.db import open_db, get_meta
from ..context import ContextFile
from ..definitions import UPDATE_BROKERS
from .kafka import UpdateReceiver
from .table import TableView, Table
from .plot import Canvas, Plot


log = logging.getLogger(__name__)
pd.options.mode.use_inf_as_na = True


class QLogger(logging.Handler):
    # https://stackoverflow.com/questions/28655198/best-way-to-display-logs-in-pyqt
    def __init__(self, parent):
        super().__init__()
        self.widget = QtWidgets.QPlainTextEdit(parent)
        self.widget.setReadOnly(True)
        self.widget.setFixedHeight(75)

    def emit(self, record):
        msg = self.format(record)
        self.widget.appendPlainText(msg)


class MainWindow(QtWidgets.QMainWindow):
    db = None
    db_id = None

    def __init__(self, context_dir: Path = None):
        super().__init__()

        self.data = None
        self._updates_thread = None
        self._updates_thread = None
        self._received_update = False
        self._attributi = {}

        self.setWindowTitle("Data And Metadata iNspection Interactive Thing")
        self.setWindowIcon(QtGui.QIcon("amore_mid_prototype/gui/ico/AMORE.png"))

        self._create_status_bar()
        self._create_menu_bar()

        # self.tabs = QtWidgets.QTabWidget()
        # self.tab1 = QtWidgets.QWidget()
        # self.tab2 = QtWidgets.QWidget()

        # self.tabs.addTab(self.tab1, "Inspector")
        # self.tabs.addTab(self.tab2, "Editor")

        self._view_widget = QtWidgets.QWidget(self)
        self.setCentralWidget(self._view_widget)

<<<<<<< HEAD
        # logging
        self.logger = QLogger(self)
        self.logger.setFormatter(
            logging.Formatter("%(asctime)s: %(levelname)s: %(message)s")
        )
        logging.getLogger().addHandler(self.logger)
=======
        self.center_window()
>>>>>>> 6df03630

        if context_dir is not None:
            self.autoconfigure(context_dir)

        self._canvas_inspect = []

    def closeEvent(self, event):
<<<<<<< HEAD
        for ci in range(len(self.plot._canvas["canvas"])):
            self.plot._canvas["canvas"][ci].close()

        if self._zmq_thread is not None:
            self._zmq_thread.exit()
=======
        if self._updates_thread is not None:
            self._updates_thread.exit()
>>>>>>> 6df03630

    def center_window(self):
        """
        Center and resize the window to the screen the cursor is placed on.
        """
        screen = QtGui.QGuiApplication.screenAt(QtGui.QCursor.pos())

        screen_size = screen.size()
        max_width = screen_size.width()
        max_height = screen_size.height()

        # Resize to a reasonable default
        self.resize(int(max_width * 0.8), int(max_height * 0.8))

        # Center window
        self.move(screen.geometry().center() - self.frameGeometry().center())

    def _create_status_bar(self) -> None:
        self._status_bar = QtWidgets.QStatusBar()

        self._status_bar.setStyleSheet("QStatusBar::item {border: None;}")
        self._status_bar.showMessage("Autoconfigure AMORE.")
        self.setStatusBar(self._status_bar)

        self._status_bar_connection_status = QtWidgets.QLabel()
        self._status_bar.addPermanentWidget(self._status_bar_connection_status)

    def _menu_bar_help(self) -> None:
        dialog = QtWidgets.QMessageBox(self)

        font = QtGui.QFont()
        font.setBold(False)
        dialog.setFont(font)

        dialog.setWindowTitle("Getting help!")
        dialog.setText(
            """To start inspecting experimental results,
autoconfigure AMORE by selecting the proposal directory.

If you experience any issue, please contact us at:
da-dev@xfel.eu"""
        )
        dialog.exec()

    def _menu_bar_autoconfigure(self) -> None:
        proposal_dir = ""

        # If we're on a system with access to GPFS, prompt for the proposal
        # number so we can preset the prompt for the AMORE directory.
        if os.path.isdir("/gpfs/exfel/exp"):
            prompt = True
            while prompt:
                prop_no, prompt = QtWidgets.QInputDialog.getInt(
                    self, "Select proposal", "Which proposal is this for?"
                )
                if not prompt:
                    break

                proposal = f"p{prop_no:06}"
                try:
                    proposal_dir = find_proposal(proposal)
                    prompt = False
<<<<<<< HEAD
                except Exception as e:
                    button = QtWidgets.QMessageBox.warning(
                        self,
                        "Bad proposal number",
                        "Could not find a proposal with this number, try again?",
                        buttons=QtWidgets.QMessageBox.Yes | QtWidgets.QMessageBox.No,
                    )
=======
                except Exception:
                    button = QtWidgets.QMessageBox.warning(self, "Bad proposal number",
                                                           "Could not find a proposal with this number, try again?",
                                                           buttons=QtWidgets.QMessageBox.Yes | QtWidgets.QMessageBox.No)
>>>>>>> 6df03630
                    if button != QtWidgets.QMessageBox.Yes:
                        prompt = False

        # By convention the AMORE directory is often stored at usr/Shared/amore,
        # so if this directory exists, then we use it.
        standard_path = Path(proposal_dir) / "usr/Shared/amore"
        if standard_path.is_dir():
            path = standard_path
        else:
            # Otherwise, we prompt the user
            path = QtWidgets.QFileDialog.getExistingDirectory(
                self, "Select context directory", proposal_dir
            )

        if path:
            self.autoconfigure(Path(path))

    def autoconfigure(self, path: Path):
        context_path = path / "context.py"
        if context_path.is_file():
            log.info("Reading context file %s", context_path)
            ctx_file = ContextFile.from_py_file(context_path)
            self._attributi = ctx_file.vars

        self.extracted_data_template = str(path / "extracted_data/p{}_r{}.h5")

        sqlite_path = path / "runs.sqlite"
        if sqlite_path.is_file():
            log.info("Reading data from database")
            self.db = open_db(sqlite_path)

            self.db_id = get_meta(self.db, 'db_id')
            self._updates_thread_launcher()

            df = pd.read_sql_query("SELECT * FROM runs", self.db)
            df.insert(0, "Use", True)
            df.insert(len(df.columns), "_comment_id", pd.NA)

            # Unpickle serialized objects. First we select all columns that
            # might need deserializing.
            object_cols = df.select_dtypes(include=["object"]).drop(["comment", "comment_id"], axis=1)
            # Then we check each element and unpickle it if necessary, and
            # finally update the main DataFrame.
            unpickled_cols = object_cols.applymap(lambda x: pickle.loads(x) if isinstance(x, bytes) else x)
            df.update(unpickled_cols)

            # Read the comments and prepare them for merging with the main data
            comments_df = pd.read_sql_query(
                "SELECT rowid as _comment_id, * FROM time_comments", self.db
            )
            comments_df.insert(0, "Run", pd.NA)
            comments_df.insert(1, "Proposal", pd.NA)
            # Don't try to plot comments
            comments_df.insert(2, "Use", False)

            self.data = pd.concat(
                [
                    df.rename(
                        columns={
                            "runnr": "Run",
                            "proposal": "Proposal",
                            "start_time": "Timestamp",
                            "comment": "Comment",
                            "added_at": "_added_at",
                            **self.column_renames(),
                        }
                    ),
                    comments_df.rename(
                        columns={"timestamp": "Timestamp", "comment": "Comment",}
                    ),
                ]
            )

            # move some columns
            if "Comment" in self.data.columns:
                self.data.insert(1, "Comment", self.data.pop("Comment"))

            if "Timestamp" in self.data.columns:
                self.data.insert(0, "Timestamp", self.data.pop("Timestamp"))

            if "Use" in self.data.columns:
                self.data.insert(2, "Use", self.data.pop("Use"))

            if "Run" in self.data.columns:
                self.data.insert(3, "Run", self.data.pop("Run"))

            self._create_view()
            self.table_view.sortByColumn(
                self.data.columns.get_loc("Timestamp"), Qt.SortOrder.AscendingOrder
            )

            # hide some column
            for column in self.data.columns:
                if column.startswith("_"):
                    self.table_view.setColumnHidden(
                        self.data.columns.get_loc(column), True
                    )

                    # to avoid tweaking the sorting, hidden columns should be the last ones
                    # self.data.insert(
                    #    len(self.data.columns) - 1, column, self.data.pop(column)
                    # )

        self._status_bar.showMessage("Double-click on a cell to inspect data.")

    def column_renames(self):
        return {name: v.title for name, v in self._attributi.items() if v.title}

    def column_title(self, name):
        if name in self._attributi:
            return self._attributi[name].title or name
        return name

    def _create_menu_bar(self) -> None:
        menu_bar = self.menuBar()
        menu_bar.setNativeMenuBar(False)

        action_autoconfigure = QtWidgets.QAction(
            QtGui.QIcon("autoconfigure.png"), "Connect with &autoconfiguration", self
        )
        action_autoconfigure.setShortcut("Shift+A")
        action_autoconfigure.setStatusTip(
            "Autoconfigure AMORE by selecting the proposal folder."
        )
        action_autoconfigure.triggered.connect(self._menu_bar_autoconfigure)

<<<<<<< HEAD
        # action_connect = QtWidgets.QAction(
        #    QtGui.QIcon("connect.png"), "Connect with &endpoint", self
        # )
        # action_connect.setShortcut("Shift+E")
        # action_connect.setStatusTip("Connect to AMORE server using a 0mq endpoint.")
        # action_connect.triggered.connect(self._menu_bar_connect)

=======
>>>>>>> 6df03630
        action_help = QtWidgets.QAction(QtGui.QIcon("help.png"), "&Help", self)
        action_help.setShortcut("Shift+H")
        action_help.setStatusTip("Get help.")
        action_help.triggered.connect(self._menu_bar_help)

        action_exit = QtWidgets.QAction(QtGui.QIcon("exit.png"), "&Exit", self)
        action_exit.setShortcut("Ctrl+Q")
        action_exit.setStatusTip("Exit AMORE GUI.")
        action_exit.triggered.connect(QtWidgets.QApplication.instance().quit)

        fileMenu = menu_bar.addMenu(
            QtGui.QIcon("amore_mid_prototype/gui/ico/AMORE.png"), "&AMORE"
        )
        fileMenu.addAction(action_autoconfigure)
<<<<<<< HEAD
        # fileMenu.addAction(action_connect)
        fileMenu.addAction(action_help)
        fileMenu.addAction(action_exit)

        """
        tags_menu = menu_bar.addMenu("&Tags")

        tags_menu_editor = QtWidgets.QAction(QtGui.QIcon("tags.png"), "&Editor", self)
        tags_menu_editor.setShortcut("Shift+T")
        tags_menu_editor.setStatusTip("Add, edit or delete tags.")
        # tags_menu_editor.triggered.connect(self._menu_bar_help)

        tags_menu.addAction(tags_menu_editor)

        columns_menu = menu_bar.addMenu("&Columns")

        action_column_editor = QtWidgets.QAction(
            QtGui.QIcon("column_add.png"), "&View", self
        )
        action_column_editor.setShortcut("Shift+V")
        action_column_editor.setStatusTip("Add or modify columns.")
        #action_column_editor.triggered.connect(self.table_settings.show)

        columns_menu.addAction(action_column_editor)

        groups_menu = menu_bar.addMenu("&Groups")

        groups_menu_editor = QtWidgets.QAction(
            QtGui.QIcon("groups.png"), "&Editor", self
        )
        groups_menu_editor.setShortcut("Shift+G")
        groups_menu_editor.setStatusTip("Add, modify or delete groups.")
        # groups_menu_add.triggered.connect(self._menu_bar_help)

        groups_menu.addAction(groups_menu_editor)
        """

    def zmq_get_data_and_update(self, message):
=======
        fileMenu.addAction(action_help)
        fileMenu.addAction(action_exit)

    def handle_update(self, message):
>>>>>>> 6df03630

        # is the message OK?
        if "Run" not in message.keys():
            raise ValueError("Malformed message.")

<<<<<<< HEAD
        log.debug("Updating for ZMQ message: %s", message)
=======
        # log.info("Updating for message: %s", message)
>>>>>>> 6df03630

        # Rename:
        #  start_time -> Timestamp
        renames = {
            "start_time": "Timestamp",
            **self.column_renames(),
        }
        message = {
            "Use": True,
            **{renames.get(k, k): v for (k, v) in message.items()},
        }

        # initialize the view
        if not self._received_update:
            self._received_update = True
            self._status_bar_connection_status.setStyleSheet(
                "color:green;font-weight:bold;"
            )
            self._status_bar_connection_status.setText(
                f"Getting updates ({self.db_id})"
            )

        if self.data is None:
            # ingest data
            self.data = pd.DataFrame({**message, **{"Comment": ""}}, index=[0])

            # build the table
            self._create_view()

        else:
            # is the run already in?
            row = self.data.loc[self.data["Run"] == message["Run"]]

            # additional columns?
            new_cols = set(message) - set(self.data.columns)

            if new_cols:
                log.info("New columns for table: %s", new_cols)
                ncols_before = self.table.columnCount()
                self.table.beginInsertColumns(
                    QtCore.QModelIndex(), ncols_before, ncols_before + len(new_cols) - 1
                )
                for col_name in new_cols:
                    self.data.insert(len(self.data.columns), col_name, np.nan)
                self.table.endInsertColumns()

                self.plot.update_combo_box(new_cols)

                self.table_view.set_item_columns_visibility(
                    list(new_cols), [True for _ in list(new_cols)]
                )

            if row.size:
                log.debug(
                    "Update existing row %s for run %s", row.index, message["Run"]
                )
                for ki, vi in message.items():
                    self.data.at[row.index[0], ki] = vi

                    index = self.table.index(
                        row.index[0], self.data.columns.get_loc(ki)
                    )
                    self.table.dataChanged.emit(index, index)

            else:
                sort_col = self.table.is_sorted_by
                if self.table.is_sorted_by and message.get(sort_col):
                    newval = message[sort_col]
                    if self.table.is_sorted_order == Qt.SortOrder.AscendingOrder:
                        ix = self.data[sort_col].searchsorted(newval)
                    else:
                        ix_back = self.data[sort_col][::-1].searchsorted(newval)
                        ix = len(self.data) - ix_back
                else:
                    ix = len(self.data)
                log.debug("New row in table at index %d", ix)

                # Extract the high-rank arrays from the messages, because
                # DataFrames can only handle 1D cell elements by default. The
                # way around this is to create a column manually with a dtype of
                # 'object'.
                ndarray_cols = { }
                for key, value in message.copy().items():
                    if isinstance(value, np.ndarray) and value.ndim > 1:
                        ndarray_cols[key] = value
                        del message[key]

                # Create a DataFrame with the new data to insert into the main table
                new_entries = pd.DataFrame({**message, **{"Comment": ""}},
                                           index=[self.table.rowCount()])

                # Insert columns with 'object' dtype for the special columns
                # with arrays that are >1D.
                for col_name, value in ndarray_cols.items():
                    col = pd.Series([value], index=[self.table.rowCount()], dtype="object")
                    new_entries.insert(len(new_entries.columns), col_name, col)

                new_df = pd.concat(
                    [
                        self.data.iloc[:ix],
                        new_entries,
                        self.data.iloc[ix:],
                    ],
                    ignore_index=True,
                )

                self.table.beginInsertRows(QtCore.QModelIndex(), ix, ix)
                self.data = new_df
                self.table.endInsertRows()

        # update plots
        self.plot.update()

        # (over)write down metadata
        self.data.to_json("AMORE.json")

    def _updates_thread_launcher(self) -> None:
        assert self.db_id is not None

        try:
            self.update_receiver = UpdateReceiver(self.db_id)
        except NoBrokersAvailable:
            QtWidgets.QMessageBox.warning(self, "Broker connection failed",
                                          f"Could not connect to any Kafka brokers at: {' '.join(UPDATE_BROKERS)}\n\n" +
                                          "DAMNIT can operate offline, but it will not receive any updates from new or reprocessed runs.")
            return

        self._updates_thread = QtCore.QThread()
        self.update_receiver.moveToThread(self._updates_thread)

        self._updates_thread.started.connect(self.update_receiver.loop)
        self.update_receiver.message.connect(self.handle_update)
        QtCore.QTimer.singleShot(0, self._updates_thread.start)

    def _set_comment_date(self):
        self.comment_time.setText(
            time.strftime("%H:%M %d/%m/%Y", time.localtime(time.time()))
        )

    def _table_settings_button_clicked(self):
        dialog = QtWidgets.QDialog(self)

        layout = self.table_view.set_columns_visibility(
            [self.column_title(c) for c in self.data.columns],
            [True for _ in self.data.columns],
        )

        dialog.setLayout(layout)
        dialog.show()

    def _comment_button_clicked(self):
        ts = (
            datetime.strptime(self.comment_time.text(), "%H:%M %d/%m/%Y")
            .astimezone(timezone.utc)
            .timestamp()
        )
        text = self.comment.text()
        with self.db:
            cur = self.db.execute("INSERT INTO time_comments VALUES (?, ?)", (ts, text))
        comment_id = cur.lastrowid
        self.data = pd.concat(
            [
                self.data,
                pd.DataFrame(
                    {
                        "Use": False,
                        "Timestamp": ts,
                        "Run": pd.NA,
                        "Proposal": pd.NA,
                        "Comment": text,
                        "_comment_id": comment_id,
                    },
                    index=[0],
                ),
            ],
            ignore_index=True,
        )

        # this block is ugly
        if len(self.table.is_sorted_by):
            self.data.sort_values(
                self.table.is_sorted_by,
                ascending=self.table.is_sorted_order == QtCore.Qt.AscendingOrder,
                inplace=True,
            )
            self.data.reset_index(inplace=True, drop=True)
        self.table.insertRows(self.table.rowCount())

        self.comment.clear()

    def get_run_file(self, proposal, run):
        file_name = self.extracted_data_template.format(proposal, run)

        try:
            run_file = h5py.File(file_name)
            return file_name, run_file
        except FileNotFoundError as e:
            log.warning("{} not found...".format(file_name))
            raise e

    def ds_name(self, quantity):
        # a LUT would be better
        for ki, vi in self._attributi.items():
            if vi.title == quantity:
                return ki

        return quantity

    def make_finite(self, data):
        if not isinstance(data, pd.Series):
            data = pd.Series(data)

        return data.fillna(np.nan)

    def inspect_data(self, index):
        proposal = self.data["Proposal"][index.row()]
        run = self.data["Run"][index.row()]

        quantity_title = self.data.columns[index.column()]
        quantity = self.ds_name(quantity_title)

        # Don't try to plot comments
        if quantity in ["Comment", "Use"]:
            return

        log.info(
            "Selected proposal {} run {}, property {}".format(
                proposal, run, quantity_title
            )
        )

        cell_data = self.data.iloc[index.row(), index.column()]
        is_image = (isinstance(cell_data, np.ndarray) and cell_data.ndim == 2)

        try:
            file_name, dataset = self.get_run_file(proposal, run)
        except:
            return

        try:
            if is_image:
                image = dataset[quantity]["data"][:]
            else:
                x, y = dataset[quantity]["trainId"][:], dataset[quantity]["data"][:]
        except KeyError:
            log.warning("'{}' not found in {}...".format(quantity, file_name))
            return
        finally:
            dataset.close()

        self._canvas_inspect.append(
            Canvas(
                self,
<<<<<<< HEAD
                x=[self.make_finite(x)],
                y=[self.make_finite(y)],
                xlabel="Event in run {}".format(run),
=======
                x=[self.make_finite(x)] if not is_image else [],
                y=[self.make_finite(y)] if not is_image else [],
                image=image if is_image else None,
                xlabel="Event (run {})".format(run),
>>>>>>> 6df03630
                ylabel=quantity_title,
                fmt="o-",
                color="red",
            )
        )
        self._canvas_inspect[-1].show()

    def _create_view(self) -> None:
        vertical_layout = QtWidgets.QVBoxLayout()
        table_horizontal_layout = QtWidgets.QHBoxLayout()
        # filter_horizontal_layout = QtWidgets.QHBoxLayout()
        settings_horizontal_layout = QtWidgets.QHBoxLayout()
        comment_horizontal_layout = QtWidgets.QHBoxLayout()

        # filter
        # filter_button = QtWidgets.QPushButton("Filter data")
        # filter_button.setEnabled(True)
        # filter_button.setMinimumWidth(175)
        # filter_button.clicked.connect(self._comment_button_clicked)

        # self.filter = QtWidgets.QLineEdit(self)
        # self.filter.setToolTip("Filter results.")

        # filter_horizontal_layout.addWidget(filter_button)
        # filter_horizontal_layout.addWidget(self.filter)

        # vertical_layout.addLayout(filter_horizontal_layout)

        # the table
        self.table_view = TableView()
        self.table = Table(self)
        self.table.comment_changed.connect(self.save_comment)
        self.table.time_comment_changed.connect(self.save_time_comment)
        self.table.run_visibility_changed.connect(lambda row, state: self.plot.update())
        self.table_view.setModel(self.table)

        # Always keep these columns as small as possible to save space
        header = self.table_view.horizontalHeader()
        for column in ["Use", "Run", "Timestamp"]:
            column_index = self.data.columns.get_loc(column)
            header.setSectionResizeMode(
                column_index, QtWidgets.QHeaderView.ResizeToContents
            )

        self.table_view.doubleClicked.connect(self.inspect_data)

        table_horizontal_layout.addWidget(self.table_view)

        vertical_layout.addLayout(table_horizontal_layout)

        # groups and table settings
        # table_settings_button = QtWidgets.QPushButton("Groups settings")
        # table_settings_button.setEnabled(True)
        # table_settings_button.setMinimumWidth(175)
        # table_settings_button.clicked.connect(self._table_settings_button_clicked)

        settings_horizontal_layout.addStretch()

        table_settings_button = QtWidgets.QPushButton("Table settings")
        table_settings_button.setEnabled(True)
        table_settings_button.setMinimumWidth(175)
        table_settings_button.clicked.connect(self._table_settings_button_clicked)

        settings_horizontal_layout.addWidget(table_settings_button)

        # self.filter = QtWidgets.QLineEdit(self)
        # self.filter.setToolTip("Filter results.")

        # filter_horizontal_layout.addWidget(filter_button)
        # filter_horizontal_layout.addWidget(self.filter)

        vertical_layout.addLayout(settings_horizontal_layout)

        # plotting control
        self.plot = Plot(self)
        plotting_group = QtWidgets.QGroupBox(
            "Plot (double-click on a cell to inspect data)"
        )

        plot_grid_layout = QtWidgets.QGridLayout()
        plotting_group.setLayout(plot_grid_layout)

        plot_grid_layout.addWidget(self.plot._button_plot_runs, *(0, 0))
        plot_grid_layout.addWidget(self.plot._toggle_plot_summary_table, *(0, 1))
        plot_grid_layout.setColumnStretch(2, 1)

        plot_grid_layout.addWidget(self.plot._toggle_probability_density, *(0, 3))

        self.plot._combo_box_x_axis.setFixedWidth(300)
        self.plot._combo_box_y_axis.setFixedWidth(300)
        plot_grid_layout.addWidget(self.plot._combo_box_y_axis, *(0, 4))
        plot_grid_layout.addWidget(self.plot.vs_label, *(0, 5))
        plot_grid_layout.addWidget(self.plot._combo_box_x_axis, *(0, 6))

        plot_grid_layout.addWidget(self.plot._toggle_plot_select_all_entries, *(1, 1))
        vertical_layout.addWidget(plotting_group)

        # comments
        self.comment = QtWidgets.QLineEdit(self)
        self.comment.setToolTip("Time can be edited in the field on the right.")

        self.comment_time = QtWidgets.QLineEdit(self)
        self.comment_time.setStyleSheet("width: 25px;")

        comment_button = QtWidgets.QPushButton("Additional comment")
        comment_button.setEnabled(True)
        comment_button.setMinimumWidth(175)
        comment_button.clicked.connect(self._comment_button_clicked)

        comment_horizontal_layout.addWidget(comment_button)
        comment_horizontal_layout.addWidget(self.comment, stretch=5)
        comment_horizontal_layout.addWidget(QtWidgets.QLabel("at"))
        comment_horizontal_layout.addWidget(self.comment_time, stretch=1)

        vertical_layout.addLayout(comment_horizontal_layout)

        comment_timer = QtCore.QTimer()
        self._set_comment_date()
        comment_timer.setInterval(30000)
        comment_timer.timeout.connect(self._set_comment_date)
        comment_timer.start()

        # comment_group.setLayout(comment_horizontal_layout)

        # vertical_layout.addWidget(comment_group)

        vertical_layout.addWidget(self.logger.widget)

        self._view_widget.setLayout(vertical_layout)

    def save_comment(self, prop, run, value):
        if self.db is None:
            log.warning("No SQLite database in use, comment not saved")
            return

        log.debug("Saving comment for prop %d run %d", prop, run)
        with self.db:
            self.db.execute(
                """
                UPDATE runs set comment=? WHERE proposal=? AND runnr=?
                """,
                (value, int(prop), int(run)),
            )

    def save_time_comment(self, comment_id, value):
        if self.db is None:
            log.warning("No SQLite database in use, comment not saved")
            return

        log.debug("Saving time-based comment ID %d", comment_id)
        with self.db:
            self.db.execute(
                """UPDATE time_comments set comment=? WHERE rowid=?""",
                (value, comment_id),
            )


class TableViewStyle(QtWidgets.QProxyStyle):
    """
    Subclass that enables instant tooltips for widgets in a TableView.
    """

    def styleHint(self, hint, option=None, widget=None, returnData=None):
        if hint == QtWidgets.QStyle.SH_ToolTip_WakeUpDelay and isinstance(
            widget.parent(), TableView
        ):
            return 0
        else:
            return super().styleHint(hint, option, widget, returnData)


def run_app(context_dir):
    QtWidgets.QApplication.setAttribute(
        QtCore.Qt.ApplicationAttribute.AA_DontUseNativeMenuBar
    )
    application = QtWidgets.QApplication(sys.argv)
    application.setStyle(TableViewStyle())

    window = MainWindow(context_dir=context_dir)
    window.show()
    return application.exec()


def main():
    ap = ArgumentParser()
    ap.add_argument(
        "context_dir", type=Path, nargs="?", help="Directory storing summarised results"
    )
    ap.add_argument("--debug", action="store_true")
    args = ap.parse_args()

    logging.basicConfig(level=logging.DEBUG if args.debug else logging.INFO)

    sys.exit(run_app(args.context_dir))


if __name__ == "__main__":
    main()<|MERGE_RESOLUTION|>--- conflicted
+++ resolved
@@ -71,16 +71,7 @@
         self._view_widget = QtWidgets.QWidget(self)
         self.setCentralWidget(self._view_widget)
 
-<<<<<<< HEAD
-        # logging
-        self.logger = QLogger(self)
-        self.logger.setFormatter(
-            logging.Formatter("%(asctime)s: %(levelname)s: %(message)s")
-        )
-        logging.getLogger().addHandler(self.logger)
-=======
         self.center_window()
->>>>>>> 6df03630
 
         if context_dir is not None:
             self.autoconfigure(context_dir)
@@ -88,16 +79,11 @@
         self._canvas_inspect = []
 
     def closeEvent(self, event):
-<<<<<<< HEAD
         for ci in range(len(self.plot._canvas["canvas"])):
             self.plot._canvas["canvas"][ci].close()
 
-        if self._zmq_thread is not None:
-            self._zmq_thread.exit()
-=======
         if self._updates_thread is not None:
             self._updates_thread.exit()
->>>>>>> 6df03630
 
     def center_window(self):
         """
@@ -160,20 +146,13 @@
                 try:
                     proposal_dir = find_proposal(proposal)
                     prompt = False
-<<<<<<< HEAD
-                except Exception as e:
+                except Exception:
                     button = QtWidgets.QMessageBox.warning(
                         self,
                         "Bad proposal number",
                         "Could not find a proposal with this number, try again?",
                         buttons=QtWidgets.QMessageBox.Yes | QtWidgets.QMessageBox.No,
                     )
-=======
-                except Exception:
-                    button = QtWidgets.QMessageBox.warning(self, "Bad proposal number",
-                                                           "Could not find a proposal with this number, try again?",
-                                                           buttons=QtWidgets.QMessageBox.Yes | QtWidgets.QMessageBox.No)
->>>>>>> 6df03630
                     if button != QtWidgets.QMessageBox.Yes:
                         prompt = False
 
@@ -205,7 +184,7 @@
             log.info("Reading data from database")
             self.db = open_db(sqlite_path)
 
-            self.db_id = get_meta(self.db, 'db_id')
+            self.db_id = get_meta(self.db, "db_id")
             self._updates_thread_launcher()
 
             df = pd.read_sql_query("SELECT * FROM runs", self.db)
@@ -214,10 +193,14 @@
 
             # Unpickle serialized objects. First we select all columns that
             # might need deserializing.
-            object_cols = df.select_dtypes(include=["object"]).drop(["comment", "comment_id"], axis=1)
+            object_cols = df.select_dtypes(include=["object"]).drop(
+                ["comment", "comment_id"], axis=1
+            )
             # Then we check each element and unpickle it if necessary, and
             # finally update the main DataFrame.
-            unpickled_cols = object_cols.applymap(lambda x: pickle.loads(x) if isinstance(x, bytes) else x)
+            unpickled_cols = object_cols.applymap(
+                lambda x: pickle.loads(x) if isinstance(x, bytes) else x
+            )
             df.update(unpickled_cols)
 
             # Read the comments and prepare them for merging with the main data
@@ -300,16 +283,6 @@
         )
         action_autoconfigure.triggered.connect(self._menu_bar_autoconfigure)
 
-<<<<<<< HEAD
-        # action_connect = QtWidgets.QAction(
-        #    QtGui.QIcon("connect.png"), "Connect with &endpoint", self
-        # )
-        # action_connect.setShortcut("Shift+E")
-        # action_connect.setStatusTip("Connect to AMORE server using a 0mq endpoint.")
-        # action_connect.triggered.connect(self._menu_bar_connect)
-
-=======
->>>>>>> 6df03630
         action_help = QtWidgets.QAction(QtGui.QIcon("help.png"), "&Help", self)
         action_help.setShortcut("Shift+H")
         action_help.setStatusTip("Get help.")
@@ -324,61 +297,16 @@
             QtGui.QIcon("amore_mid_prototype/gui/ico/AMORE.png"), "&AMORE"
         )
         fileMenu.addAction(action_autoconfigure)
-<<<<<<< HEAD
-        # fileMenu.addAction(action_connect)
         fileMenu.addAction(action_help)
         fileMenu.addAction(action_exit)
 
-        """
-        tags_menu = menu_bar.addMenu("&Tags")
-
-        tags_menu_editor = QtWidgets.QAction(QtGui.QIcon("tags.png"), "&Editor", self)
-        tags_menu_editor.setShortcut("Shift+T")
-        tags_menu_editor.setStatusTip("Add, edit or delete tags.")
-        # tags_menu_editor.triggered.connect(self._menu_bar_help)
-
-        tags_menu.addAction(tags_menu_editor)
-
-        columns_menu = menu_bar.addMenu("&Columns")
-
-        action_column_editor = QtWidgets.QAction(
-            QtGui.QIcon("column_add.png"), "&View", self
-        )
-        action_column_editor.setShortcut("Shift+V")
-        action_column_editor.setStatusTip("Add or modify columns.")
-        #action_column_editor.triggered.connect(self.table_settings.show)
-
-        columns_menu.addAction(action_column_editor)
-
-        groups_menu = menu_bar.addMenu("&Groups")
-
-        groups_menu_editor = QtWidgets.QAction(
-            QtGui.QIcon("groups.png"), "&Editor", self
-        )
-        groups_menu_editor.setShortcut("Shift+G")
-        groups_menu_editor.setStatusTip("Add, modify or delete groups.")
-        # groups_menu_add.triggered.connect(self._menu_bar_help)
-
-        groups_menu.addAction(groups_menu_editor)
-        """
-
-    def zmq_get_data_and_update(self, message):
-=======
-        fileMenu.addAction(action_help)
-        fileMenu.addAction(action_exit)
-
     def handle_update(self, message):
->>>>>>> 6df03630
 
         # is the message OK?
         if "Run" not in message.keys():
             raise ValueError("Malformed message.")
 
-<<<<<<< HEAD
-        log.debug("Updating for ZMQ message: %s", message)
-=======
         # log.info("Updating for message: %s", message)
->>>>>>> 6df03630
 
         # Rename:
         #  start_time -> Timestamp
@@ -460,28 +388,27 @@
                 # DataFrames can only handle 1D cell elements by default. The
                 # way around this is to create a column manually with a dtype of
                 # 'object'.
-                ndarray_cols = { }
+                ndarray_cols = {}
                 for key, value in message.copy().items():
                     if isinstance(value, np.ndarray) and value.ndim > 1:
                         ndarray_cols[key] = value
                         del message[key]
 
                 # Create a DataFrame with the new data to insert into the main table
-                new_entries = pd.DataFrame({**message, **{"Comment": ""}},
-                                           index=[self.table.rowCount()])
+                new_entries = pd.DataFrame(
+                    {**message, **{"Comment": ""}}, index=[self.table.rowCount()]
+                )
 
                 # Insert columns with 'object' dtype for the special columns
                 # with arrays that are >1D.
                 for col_name, value in ndarray_cols.items():
-                    col = pd.Series([value], index=[self.table.rowCount()], dtype="object")
+                    col = pd.Series(
+                        [value], index=[self.table.rowCount()], dtype="object"
+                    )
                     new_entries.insert(len(new_entries.columns), col_name, col)
 
                 new_df = pd.concat(
-                    [
-                        self.data.iloc[:ix],
-                        new_entries,
-                        self.data.iloc[ix:],
-                    ],
+                    [self.data.iloc[:ix], new_entries, self.data.iloc[ix:],],
                     ignore_index=True,
                 )
 
@@ -501,9 +428,12 @@
         try:
             self.update_receiver = UpdateReceiver(self.db_id)
         except NoBrokersAvailable:
-            QtWidgets.QMessageBox.warning(self, "Broker connection failed",
-                                          f"Could not connect to any Kafka brokers at: {' '.join(UPDATE_BROKERS)}\n\n" +
-                                          "DAMNIT can operate offline, but it will not receive any updates from new or reprocessed runs.")
+            QtWidgets.QMessageBox.warning(
+                self,
+                "Broker connection failed",
+                f"Could not connect to any Kafka brokers at: {' '.join(UPDATE_BROKERS)}\n\n"
+                + "DAMNIT can operate offline, but it will not receive any updates from new or reprocessed runs.",
+            )
             return
 
         self._updates_thread = QtCore.QThread()
@@ -611,7 +541,7 @@
         )
 
         cell_data = self.data.iloc[index.row(), index.column()]
-        is_image = (isinstance(cell_data, np.ndarray) and cell_data.ndim == 2)
+        is_image = isinstance(cell_data, np.ndarray) and cell_data.ndim == 2
 
         try:
             file_name, dataset = self.get_run_file(proposal, run)
@@ -632,16 +562,10 @@
         self._canvas_inspect.append(
             Canvas(
                 self,
-<<<<<<< HEAD
-                x=[self.make_finite(x)],
-                y=[self.make_finite(y)],
-                xlabel="Event in run {}".format(run),
-=======
                 x=[self.make_finite(x)] if not is_image else [],
                 y=[self.make_finite(y)] if not is_image else [],
                 image=image if is_image else None,
                 xlabel="Event (run {})".format(run),
->>>>>>> 6df03630
                 ylabel=quantity_title,
                 fmt="o-",
                 color="red",
