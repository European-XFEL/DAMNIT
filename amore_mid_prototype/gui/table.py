--- conflicted
+++ resolved
@@ -1,5 +1,5 @@
+import time
 from functools import lru_cache
-from datetime import datetime, timezone
 
 import numpy as np
 import pandas as pd
@@ -76,21 +76,14 @@
 
         self.horizontalHeader().moveSection(col_from, col_to)
 
-<<<<<<< HEAD
     def set_item_columns_visibility(self, columns, status):
-=======
-    def add_new_columns(self, columns, statuses):
-        for column, status in zip(columns, statuses):
-            if column in ["Status", "comment_id"]:
-                continue
->>>>>>> c95bdcab
-
-            item = QtWidgets.QListWidgetItem(column)
-            item.setCheckState(Qt.Checked if status else Qt.Unchecked)
+
+        for i in range(len(columns)):
+            item = QtWidgets.QListWidgetItem(columns[i])
+            item.setCheckState(Qt.Checked if status[i] else Qt.Unchecked)
 
             self._columns_widget.addItem(item)
 
-<<<<<<< HEAD
     def set_columns_visibility(self, columns, statuses):
         # group = QtWidgets.QGroupBox("Column settings")
 
@@ -114,15 +107,6 @@
         for i, ci in enumerate(columns):
             if ci.startswith("_"):
                 statuses[i] = False
-=======
-    def create_column_widget(self):
-        group = QtWidgets.QGroupBox("Column settings")
-
-        layout = QtWidgets.QVBoxLayout()
-
-        # Add the widget for static columns
-        self._static_columns_widget = QtWidgets.QListWidget()
->>>>>>> c95bdcab
 
         self._columns_widget = QtWidgets.QListWidget()
         self._columns_widget.setDragDropMode(QtWidgets.QAbstractItemView.InternalMove)
@@ -133,45 +117,21 @@
             "QListWidget {padding: 0px;} QListWidget::item { margin: 5px; }"
         )
 
-<<<<<<< HEAD
         self.set_item_columns_visibility(columns, statuses)
 
-=======
-        layout.addWidget(QtWidgets.QLabel("These columns can be hidden but not reordered:"))
-        layout.addWidget(self._static_columns_widget)
->>>>>>> c95bdcab
         layout.addWidget(QtWidgets.QLabel("Drag these columns to reorder them:"))
         layout.addWidget(self._columns_widget)
         # group.setLayout(layout)
 
         return layout
 
-    def set_columns(self, columns, statuses):
-        self._columns_widget.clear()
-        self._static_columns_widget.clear()
-
-        static_columns = ["Proposal", "Run", "Timestamp", "Comment"]
-        for column, status in zip(columns, statuses):
-            if column in static_columns:
-                item = QtWidgets.QListWidgetItem(column)
-                item.setCheckState(Qt.Checked if status else Qt.Unchecked)
-                self._static_columns_widget.addItem(item)
-        self._static_columns_widget.setSizePolicy(QtWidgets.QSizePolicy.Minimum,
-                                                  QtWidgets.QSizePolicy.Minimum)
-        self._static_columns_widget.itemChanged.connect(self.item_changed)
-
-        # Remove the static columns
-        columns, statuses = map(list, zip(*[x for x in zip(columns, statuses)
-                                            if x[0] not in static_columns]))
-        self.add_new_columns(columns, statuses)
-
     def style_comment_rows(self, *_):
         self.clearSpans()
         data = self.model()._data
 
         comment_col = data.columns.get_loc("Comment")
 
-        for row in data["comment_id"].dropna().index:
+        for row in data["_comment_id"].dropna().index:
             self.setSpan(row, comment_col, 1, 100)
 
     def resize_new_rows(self, parent, first, last):
@@ -256,19 +216,20 @@
         quantity = self._main_window.ds_name(self._data.columns[index.column()])
 
         try:
-            file_name, run_file = self._main_window.get_run_file(proposal, run, log=False)
+            file_name, run_file = self._main_window.get_run_file(proposal, run, write_to_log=False)
         except:
             return is_constant
 
-        if quantity in run_file and "trainId" in run_file[quantity]:
-            ds = run_file[quantity]["data"]
-            # If it's an array
-            if len(ds.shape) == 1:
-                data = ds[:]
-                if not np.all(np.isclose(data, data[0])):
-                    is_constant = False
-
-        run_file.close()
+        if run_file is not None:
+            if quantity in run_file and "trainId" in run_file[quantity]:
+                ds = run_file[quantity]["data"]
+                # If it's an array
+                if len(ds.shape) == 1:
+                    data = ds[:]
+                    if not np.all(np.isclose(data, data[0])):
+                        is_constant = False
+
+            run_file.close()
         return is_constant
 
     def data(self, index, role=Qt.ItemDataRole.DisplayRole):
@@ -296,17 +257,15 @@
                 return None
 
             elif index.column() == self._data.columns.get_loc("Timestamp"):
-                dt_naive = datetime.fromtimestamp(value)
-                dt_local = dt_naive.replace(tzinfo=timezone.utc).astimezone()
-                return dt_local.strftime("%H:%M:%S %d/%m/%Y")
+                return time.strftime("%H:%M:%S %d/%m/%Y", time.localtime(value))
 
             elif pd.api.types.is_float(value):
-                if value % 1 == 0 and abs(value) < 10_000:
+                if value % 1 == 0:
                     # If it has no decimal places, display it as an int
                     return f"{int(value)}"
-                elif 0.0001 < abs(value) < 10_000:
+                elif 0.1 < value < 10_000:
                     # If it's an easily-recognized range for numbers, display as a float
-                    return f"{value:.4f}"
+                    return f"{value:.3f}"
                 else:
                     # Otherwise, display in scientific notation
                     return f"{value:.3e}"
@@ -329,11 +288,11 @@
                 return self.data(index)
 
         elif role == QtCore.Qt.BackgroundRole:
-            if index.row() in self._data["comment_id"].dropna().index:
+            if index.row() in self._data["_comment_id"].dropna().index:
                 return QtGui.QBrush(Qt.yellow)
 
     def isCommentRow(self, row):
-        return row in self._data["comment_id"].dropna()
+        return row in self._data["_comment_id"].dropna()
 
     def setData(self, index, value, role=None) -> bool:
         if not index.isValid():
@@ -349,7 +308,7 @@
                 if not (pd.isna(prop) or pd.isna(run)):
                     self.comment_changed.emit(int(prop), int(run), value)
                 else:
-                    comment_id = self._data.iloc[index.row()]["comment_id"]
+                    comment_id = self._data.iloc[index.row()]["_comment_id"]
                     if not pd.isna(comment_id):
                         self.time_comment_changed.emit(comment_id, value)
 
