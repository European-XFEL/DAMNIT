--- conflicted
+++ resolved
@@ -182,7 +182,6 @@
     def get_static_columns_count(self):
         return self._static_columns_widget.count()
     
-<<<<<<< HEAD
     def contextMenuEvent(self, event):
         self.menu = QtWidgets.QMenu(self)
         self.zulip_action = QtWidgets.QAction('Export table to the Logbook', self)
@@ -240,9 +239,7 @@
                 blacklist_columns.append(df.columns[column])
         
         return blacklist_columns
-    
-=======
->>>>>>> ac8ae60d
+
     
 class Table(QtCore.QAbstractTableModel):
     value_changed = QtCore.pyqtSignal(int, int, str, object)
