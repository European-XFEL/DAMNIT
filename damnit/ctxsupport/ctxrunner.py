--- conflicted
+++ resolved
@@ -22,7 +22,6 @@
 from enum import Enum
 from graphlib import CycleError, TopologicalSorter
 from pathlib import Path
-<<<<<<< HEAD
 from unittest.mock import MagicMock
 from graphlib import CycleError, TopologicalSorter
 from subprocess import run
@@ -31,11 +30,6 @@
 
 from matplotlib.axes import Axes
 from matplotlib.figure import Figure
-=======
-from subprocess import run
-from tempfile import TemporaryDirectory
-from unittest.mock import MagicMock, patch
->>>>>>> 92a4dd16
 
 import extra_data
 import h5py
@@ -639,7 +633,6 @@
 
     with TemporaryDirectory() as td:
         try:
-<<<<<<< HEAD
             mount_command = [
                "/gpfs/exfel/sw/software/bin/sshfs",
                f"{host}:{extra_data.read_machinery.DATA_ROOT_DIR}", str(td),
@@ -652,24 +645,11 @@
             res = run(mount_command, check=True)
             if res.returncode != 0:
                 raise RuntimeError(res.stderr)
-=======
-            mount_command = (
-               f"sshfs {host}:{extra_data.read_machinery.DATA_ROOT_DIR} {td} "
-               # deactivate password prompt to fail if we don't have a valid ssh key
-               "-o ssh_command='ssh -o PasswordAuthentication=no'"
-            )
-            print('cmd:', mount_command)
-            run(mount_command, check=True, shell=True)
->>>>>>> 92a4dd16
 
             with patch("extra_data.read_machinery.DATA_ROOT_DIR", td):
                 yield
         finally:
-<<<<<<< HEAD
             run(["fusermount", "-u", str(td)], check=True)
-=======
-            run(f"fusermount -u {td}", check=True, shell=True)
->>>>>>> 92a4dd16
 
 
 def execute_context(args):
@@ -728,11 +708,7 @@
         # pickled.
         for var in ctx.vars.values():
             var.func = None
-<<<<<<< HEAD
-    except:
-=======
     except Exception:
->>>>>>> 92a4dd16
         ctx = None
         error_info = extract_error_info(*sys.exc_info())
 
@@ -781,13 +757,6 @@
     logging.basicConfig(level=logging.INFO)
 
     if args.subcmd == "exec":
-<<<<<<< HEAD
-=======
-        if args.cluster_job and args.data_location != 'localhost':
-            # Only run cluster jobs with data on Maxwell
-            log.info('Skipping cluster jobs for remote data [%s].', args.data_location)
-            return
->>>>>>> 92a4dd16
         with filesystem(args.data_location):
             execute_context(args)
     elif args.subcmd == "ctx":
