--- conflicted
+++ resolved
@@ -14,27 +14,15 @@
 import pickle
 import sys
 import time
-<<<<<<< HEAD
+import traceback
 from contextlib import contextmanager
-from datetime import timezone
-=======
->>>>>>> 2e0eed5f
-import traceback
 from datetime import timezone
 from enum import Enum
 from graphlib import CycleError, TopologicalSorter
 from pathlib import Path
-from unittest.mock import MagicMock
-<<<<<<< HEAD
-from graphlib import CycleError, TopologicalSorter
 from subprocess import run
 from tempfile import TemporaryDirectory
-from unittest.mock import patch
-
-from matplotlib.axes import Axes
-from matplotlib.figure import Figure
-=======
->>>>>>> 2e0eed5f
+from unittest.mock import MagicMock, patch
 
 import extra_data
 import h5py
@@ -42,8 +30,8 @@
 import requests
 import xarray as xr
 import yaml
-
-from damnit_ctx import RunData, Variable, Cell, isinstance_no_import
+from damnit_ctx import Cell, RunData, Variable, isinstance_no_import
+
 
 log = logging.getLogger(__name__)
 
@@ -624,7 +612,6 @@
             os.chmod(hdf5_path, 0o666)
 
 
-<<<<<<< HEAD
 @contextmanager
 def filesystem(host='localhost'):
     """Mount remote proposal data with sshfs
@@ -649,9 +636,6 @@
 
             with patch("extra_data.read_machinery.DATA_ROOT_DIR", td):
                 yield
-        except Exception as ex:
-            import traceback
-            traceback.print_exc()
         finally:
             run(f"fusermount -u {td}", check=True, shell=True)
 
@@ -712,15 +696,13 @@
         # pickled.
         for var in ctx.vars.values():
             var.func = None
-    except:
+    except Exception:
         ctx = None
         error_info = extract_error_info(*sys.exc_info())
 
     args.out_file.write_bytes(pickle.dumps((ctx, error_info)))
 
 
-=======
->>>>>>> 2e0eed5f
 def mock_run():
     run = MagicMock()
     run.files = [MagicMock(filename="/tmp/foo/bar.h5")]
