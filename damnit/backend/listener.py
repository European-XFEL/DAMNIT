--- conflicted
+++ resolved
@@ -19,7 +19,6 @@
 KAFKA_BROKERS = ["exflwgs06:9091"]
 KAFKA_TOPICS = ["test.r2d2", "cal.offline-corrections", "test.euxfel.hed.daq", "test.euxfel.hed.cal"]
 KAFKA_EVENTS = ["migration_complete", "run_corrections_complete", "daq_run_complete", "online_correction_complete"]
-BACKEND_HOSTS_TO_ONLINE = ['max-exfl-display003.desy.de', 'max-exfl-display004.desy.de']
 ONLINE_HOSTS ={
     'FXE': 'sa1-onc-fxe.desy.de',
     'HED': 'sa2-onc-hed.desy.de',
@@ -56,34 +55,11 @@
         self.kafka_cns = KafkaConsumer(*KAFKA_TOPICS,
                                        bootstrap_servers=KAFKA_BROKERS,
                                        group_id=consumer_id,
-<<<<<<< HEAD
-                                       consumer_timeout_ms=600_000,
-                                       )
-=======
                                        consumer_timeout_ms=600_000,)
 
         # check backend host and connection to online cluster
         self.online_data_host = None
         self.run_online = self.db.metameta.get('run_online', False) is not False
-        if self.run_online and gethostname() not in BACKEND_HOSTS_TO_ONLINE:
-            log.warning(f"Disabled online processing, the backend must run on one of: {BACKEND_HOSTS_TO_ONLINE}")
-            self.run_online = False
-        if self.run_online:
-            topic = Path(find_proposal(f'p{self.proposal:06}')).parts[-3]
-            if (remote_host := ONLINE_HOSTS.get(topic)) is None:
-                log.warning(f"Can't run online processing for topic '{topic}'")
-                self.run_online = False
-            else:
-                self.online_data_host = remote_host
-        log.info("Processing online data? %s", self.run_online)
->>>>>>> 92a4dd16
-
-        # check backend host and connection to online cluster
-        self.online_data_host = None
-        self.run_online = self.db.metameta.get('run_online', False) is not False
-        if self.run_online and gethostname() not in BACKEND_HOSTS_TO_ONLINE:
-            log.warning(f"Disabled online processing, the backend must run on one of: {BACKEND_HOSTS_TO_ONLINE}")
-            self.run_online = False
         if self.run_online:
             topic = Path(find_proposal(f'p{self.proposal:06}')).parts[-3]
             if (remote_host := ONLINE_HOSTS.get(topic)) is None:
