"""Machinery run inside a Slurm job to process data

This code runs in the DAMNIT application Python environment. It launches
a subprocess in the chosen 'context_python' environment to run the context
file (see ctxrunner.py).
"""
import argparse
import copy
import os
import logging
import pickle
import re
import socket
import subprocess
import sys
from pathlib import Path
from tempfile import TemporaryDirectory

import h5py
import numpy as np

from kafka import KafkaProducer

from ..context import ContextFile, RunData
from ..definitions import UPDATE_BROKERS
from .db import DamnitDB, ReducedData, BlobTypes, MsgKind, msg_dict
from .extraction_control import ExtractionRequest, ExtractionSubmitter

log = logging.getLogger(__name__)


def run_in_subprocess(args, **kwargs):
    env = os.environ.copy()
    ctxsupport_dir = str(Path(__file__).parents[1] / 'ctxsupport')
    env['PYTHONPATH'] = ctxsupport_dir + (
        os.pathsep + env['PYTHONPATH'] if 'PYTHONPATH' in env else ''
    )

    return subprocess.run(args, env=env, **kwargs)


def extract_in_subprocess(
        proposal, run, out_path, cluster=False, run_data=RunData.ALL, match=(),
<<<<<<< HEAD
        python_exe=None, data_location='localhost', mock=False
=======
        python_exe=None, mock=False, data_location='localhost',
>>>>>>> 92a4dd16
):
    if not python_exe:
        python_exe = sys.executable

    args = [python_exe, '-m', 'ctxrunner', 'exec', str(proposal), str(run), run_data.value,
            '--save', out_path, '--data-location', data_location]
    if cluster:
        args.append('--cluster-job')
    if mock:
        args.append("--mock")
    for m in match:
        args.extend(['--match', m])

    with TemporaryDirectory() as td:
        # Save a separate copy of the reduced data, so we can send an update
        # with only the variables that we've extracted.
        reduced_out_path = Path(td, 'reduced.h5')
        args.extend(['--save-reduced', str(reduced_out_path)])

        run_in_subprocess(args, check=True)

        return load_reduced_data(reduced_out_path)

class ContextFileUnpickler(pickle.Unpickler):
    """
    Unpickler class to allow unpickling ContextFile's from any module location.

    See: https://stackoverflow.com/a/51397373
    """
    def find_class(self, module, name):
        if name == 'ContextFile':
            return ContextFile
        else:
            return super().find_class(module, name)

def get_context_file(ctx_path: Path, context_python=None):
    ctx_path = ctx_path.absolute()
    db_dir = ctx_path.parent

    if context_python is None:
        db = DamnitDB.from_dir(ctx_path.parent)
        with db.conn:
            ctx = ContextFile.from_py_file(ctx_path)

        db.close()
        return ctx, None
    else:
        with TemporaryDirectory() as d:
            out_file = Path(d) / "context.pickle"
            run_in_subprocess([context_python, "-m", "ctxrunner", "ctx", str(ctx_path), str(out_file)],
                              cwd=db_dir, check=True)

            with out_file.open("rb") as f:
                unpickler = ContextFileUnpickler(f)
                ctx, error_info = unpickler.load()

                return ctx, error_info

def load_reduced_data(h5_path):
    def get_dset_value(ds):
        # If it's a string, extract the string
        if h5py.check_string_dtype(ds.dtype) is not None:
            return ds.asstr()[()]
        elif (ds.ndim == 1 and ds.dtype == np.uint8
              and BlobTypes.identify(ds[:8].tobytes()) is BlobTypes.png):
            # PNG: pass around as bytes
            return ds[()].tobytes()
        else:
            value = ds[()]
            # SQlite doesn't like np.float32; .item() converts to Python numbers
            return value.item() if (value.ndim == 0) else value

    def get_attrs(ds):
        d = {}
        for name, value in ds.attrs.items():
            if name in {"max_diff", "summary_method"}:
                continue  # These are stored separately

            if isinstance(value, np.ndarray):
                value = value.tolist()
            elif isinstance(value, np.generic):  # Scalar
                value = value.item()
            d[name] = value
        return d

    with h5py.File(h5_path, 'r') as f:
        return {
            name: ReducedData(
                get_dset_value(dset),
                max_diff=dset.attrs.get("max_diff", np.array(None)).item(),
                summary_method=dset.attrs.get("summary_method", ""),
                attributes=get_attrs(dset),
            )
            for name, dset in f['.reduced'].items()
        }

def add_to_db(reduced_data, db: DamnitDB, proposal, run):
    db.ensure_run(proposal, run)
    log.info("Adding p%d r%d to database, with %d columns",
             proposal, run, len(reduced_data))

    # Check that none of the values are None. We don't support None for the
    # rather bland reason of there not being a type for it in the DataType enum,
    # and right now it doesn't really make sense to add one.
    for name, reduced in reduced_data.items():
        if reduced.value is None:
            raise RuntimeError(f"Variable '{name}' has value None, this is unsupported")

    # We're going to be formatting column names as strings into SQL code,
    # so check that they are simple identifiers before we get there.
    for name in reduced_data:
        assert re.match(r'[a-zA-Z][a-zA-Z0-9_]*$', name), f"Bad field name {name}"

    # Make a deepcopy before making modifications to the dictionary, such as
    # removing `start_time` and pickling non-{array, scalar} values.
    reduced_data = copy.deepcopy(reduced_data)

    # Handle the start_time variable specially
    start_time = reduced_data.pop("start_time", None)
    if start_time is not None:
        db.ensure_run(proposal, run, start_time=start_time.value)

    for name, reduced in reduced_data.items():
        if not isinstance(reduced.value, (int, float, str, bytes)):
            raise TypeError(f"Unsupported type for database: {type(reduced.value)}")

        db.set_variable(proposal, run, name, reduced)


class Extractor:
    _proposal = None

    def __init__(self):
        self.db = DamnitDB()
        self.kafka_prd = KafkaProducer(
            bootstrap_servers=UPDATE_BROKERS,
            value_serializer=lambda d: pickle.dumps(d),
        )
        context_python = self.db.metameta.get("context_python")
        self.ctx_whole, error_info = get_context_file(Path('context.py'), context_python=context_python)
        assert error_info is None, error_info

    def update_db_vars(self):
        updates = self.db.update_computed_variables(self.ctx_whole.vars_to_dict())

        for name, var in updates.items():
            self.kafka_prd.send(self.db.kafka_topic, msg_dict(
                MsgKind.variable_set, {'name': name} | var
            ))
        self.kafka_prd.flush()

    def extract_and_ingest(self, proposal, run, cluster=False,
                           run_data=RunData.ALL, match=(), mock=False,
<<<<<<< HEAD
                           data_location='localhost'):
=======
                           data_location='localhost',):
>>>>>>> 92a4dd16
        if proposal is None:
            proposal = self.db.metameta['proposal']

        out_path = Path('extracted_data', f'p{proposal}_r{run}.h5')
        out_path.parent.mkdir(parents=True, exist_ok=True)
        if out_path.parent.stat().st_uid == os.getuid():
            os.chmod(out_path.parent, 0o777)

        python_exe = self.db.metameta.get('context_python', '')
        reduced_data = extract_in_subprocess(
            proposal, run, out_path, cluster=cluster, run_data=run_data,
            match=match, python_exe=python_exe, mock=mock, data_location=data_location,
        )
        log.info("Reduced data has %d fields", len(reduced_data))
        add_to_db(reduced_data, self.db, proposal, run)

        # Send all the updates for scalars
        image_values = { name: reduced for name, reduced in reduced_data.items()
                         if isinstance(reduced.value, bytes) }
        update_msg = msg_dict(MsgKind.run_values_updated, {
            'run': run, 'proposal': proposal, 'values': { name: reduced.value for name, reduced in reduced_data.items()
                                                          if name not in image_values }})
        self.kafka_prd.send(self.db.kafka_topic, update_msg).get(timeout=30)

        # And each image update separately so we don't hit any size limits
        for name, reduced in image_values.items():
            update_msg = msg_dict(MsgKind.run_values_updated, {
                'run': run, 'proposal': proposal, 'values': { name: reduced.value }})
            self.kafka_prd.send(self.db.kafka_topic, update_msg).get(timeout=30)

        log.info("Sent Kafka updates to topic %r", self.db.kafka_topic)

        # Launch a Slurm job if there are any 'cluster' variables to evaluate
        if data_location != 'localhost':
            log.info('Skipping cluster variables with remote data [%s].', data_location)
            return
        ctx =       self.ctx_whole.filter(run_data=run_data, name_matches=match, cluster=cluster)
        ctx_slurm = self.ctx_whole.filter(run_data=run_data, name_matches=match, cluster=True)
        if set(ctx_slurm.vars) > set(ctx.vars):
            submitter = ExtractionSubmitter(Path.cwd(), self.db)
            cluster_req = ExtractionRequest(
                run, proposal, run_data, cluster=True, match=match, mock=mock
            )
            submitter.submit(cluster_req)


def main(argv=None):
    # This runs inside the Slurm job
    ap = argparse.ArgumentParser()
    ap.add_argument('proposal', type=int)
    ap.add_argument('run', type=int)
    ap.add_argument('run_data', choices=('raw', 'proc', 'all'))
    # cluster-job means we've got a full Maxwell node to run cluster=True
    # variables (confusing because all extraction now runs in cluster jobs)
    ap.add_argument('--cluster-job', action="store_true")
    ap.add_argument('--match', action="append", default=[])
    ap.add_argument('--data-location', default='localhost', help=argparse.SUPPRESS)
    ap.add_argument('--mock', action='store_true')
    ap.add_argument('--update-vars', action='store_true')
    args = ap.parse_args(argv)
    logging.basicConfig(level=logging.INFO,
                        format="%(asctime)s %(levelname)s %(name)s: %(message)s")
    # Hide some logging from Kafka to make things more readable
    logging.getLogger('kafka').setLevel(logging.WARNING)

    print(f"\n----- Processing r{args.run} (p{args.proposal}) -----", file=sys.stderr)
    log.info(f"run_data={args.run_data}, match={args.match}")
    if args.mock:
        log.info("Using mock run object for testing")
    if args.cluster_job:
        log.info("Extracting cluster variables in Slurm job %s on %s",
                 os.environ.get('SLURM_JOB_ID', '?'), socket.gethostname())

    extr = Extractor()
    if args.update_vars:
        extr.update_db_vars()

    extr.extract_and_ingest(args.proposal, args.run,
                            cluster=args.cluster_job,
                            run_data=RunData(args.run_data),
                            match=args.match,
<<<<<<< HEAD
                            data_location=args.data_location,
                            mock=args.mock,)
=======
                            mock=args.mock,
                            data_location=args.data_location)
>>>>>>> 92a4dd16


if __name__ == '__main__':
    main()<|MERGE_RESOLUTION|>--- conflicted
+++ resolved
@@ -41,11 +41,7 @@
 
 def extract_in_subprocess(
         proposal, run, out_path, cluster=False, run_data=RunData.ALL, match=(),
-<<<<<<< HEAD
-        python_exe=None, data_location='localhost', mock=False
-=======
         python_exe=None, mock=False, data_location='localhost',
->>>>>>> 92a4dd16
 ):
     if not python_exe:
         python_exe = sys.executable
@@ -199,11 +195,7 @@
 
     def extract_and_ingest(self, proposal, run, cluster=False,
                            run_data=RunData.ALL, match=(), mock=False,
-<<<<<<< HEAD
                            data_location='localhost'):
-=======
-                           data_location='localhost',):
->>>>>>> 92a4dd16
         if proposal is None:
             proposal = self.db.metameta['proposal']
 
@@ -285,13 +277,8 @@
                             cluster=args.cluster_job,
                             run_data=RunData(args.run_data),
                             match=args.match,
-<<<<<<< HEAD
-                            data_location=args.data_location,
-                            mock=args.mock,)
-=======
                             mock=args.mock,
                             data_location=args.data_location)
->>>>>>> 92a4dd16
 
 
 if __name__ == '__main__':
