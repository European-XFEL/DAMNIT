import json
import logging
import os
import shutil
import sqlite3
import sys
import struct
from collections.abc import ItemsView, MutableMapping, ValuesView
from dataclasses import asdict, dataclass
from datetime import datetime, timezone
from enum import Enum
from pathlib import Path
from secrets import token_hex
from typing import Any, Optional

from ..definitions import UPDATE_TOPIC
from .db_migrations import apply_migrations, latest_version
from .user_variables import UserEditableVariable

DB_NAME = Path('runs.sqlite')

log = logging.getLogger(__name__)

MIN_OPENABLE_VERSION = 1  # DBs from this version will be upgraded on opening


class SummaryType(Enum):
    # We record summary object types only where it's not clear from the value:
    # numbers, strings, thumbnails (PNG) don't need a marker.

    # from datetime, stored as seconds since epoch, displayed in local time
    timestamp = "timestamp"


@dataclass
class ReducedData:
    """
    Helper class for holding summaries and variable metdata.
    """
    value: Any
    max_diff: float = None
    summary_method: str = ''
    summary_type: Optional[str] = None
    attributes: Optional[dict] = None


class BlobTypes(Enum):
    png = 'png'
    numpy = 'numpy'
    unknown = 'unknown'

    @classmethod
    def identify(cls, blob: bytes):
        if blob.startswith(b'\x89PNG\r\n\x1a\n'):
            return cls.png
        elif blob.startswith(b'\x93NUMPY'):
            return cls.numpy

        return cls.unknown


def complex2blob(data: complex) -> bytes:
    # convert complex to bytes
    return struct.pack('<dd', data.real, data.imag)


def blob2complex(data: bytes) -> complex:
    # convert bytes to complex
    real, imag = struct.unpack('<dd', data)
    return complex(real, imag)


def db_path(root_path: Path):
    return root_path / DB_NAME

class DamnitDB:
    def __init__(self, path=DB_NAME, allow_old=False):
        self._path = path.absolute()

        db_existed = path.exists()
        log.debug("Opening database at %s", path)
        self.conn = sqlite3.connect(path, timeout=30)
        # Ensure the database is writable by everyone
        if os.stat(path).st_uid == os.getuid():
            os.chmod(path, 0o666)
        # Enable foreign key enforcement for this connection
        self.conn.execute("PRAGMA foreign_keys = ON;") 

        self.conn.row_factory = sqlite3.Row
        self.metameta = KeyValueMapping(self.conn, "metameta")
        if not db_existed:
            # Note: we use from_version=-1 to indicate a new database as v0 is
            # used for the legacy schema.
            self.upgrade_schema(from_version=-1)
        
        data_format_version = int(self.metameta.get("data_format_version", 0))

        # apply migrations if needed
        if db_existed:
            if not allow_old and data_format_version < MIN_OPENABLE_VERSION:
                raise RuntimeError(
                    f"Cannot open older (v{data_format_version}) database, please "
                    "contact da-support@xfel.eu for help migrating"
                )
            elif MIN_OPENABLE_VERSION <= data_format_version < latest_version():
                self.upgrade_schema(data_format_version)

        # A random ID for the update topic
        if 'db_id' not in self.metameta:
            # The ID is not a secret and doesn't need to be cryptographically
            # secure, but the secrets module is convenient to get a random string.
            self.metameta.setdefault('db_id', token_hex(20))

<<<<<<< HEAD
        self.metameta.setdefault("concurrent_jobs", 15)

        # Use the Python environment the database was created under by default
        self.metameta.setdefault("damnit_python", sys.executable)
=======
        if not db_existed:
            # If this is a new database, set the latest current version
            self.metameta["data_format_version"] = DATA_FORMAT_VERSION
            # Use the Python environment the database was created under by default
            self.metameta["damnit_python"] = sys.executable
            self.metameta["concurrent_jobs"] = 15

        if not allow_old:
            if data_format_version < MIN_OPENABLE_VERSION:
                raise RuntimeError(
                    f"Cannot open older (v{data_format_version}) database, please contact DA "
                    "for help migrating"
                )
            elif data_format_version < DATA_FORMAT_VERSION:
                self.upgrade_schema(data_format_version)
>>>>>>> a2e50217

    @classmethod
    def from_dir(cls, path):
        return cls(Path(path, DB_NAME))

    def close(self):
        self.conn.close()

    @property
    def kafka_topic(self):
        return UPDATE_TOPIC.format(self.metameta['db_id'])

    @property
    def path(self):
        return self._path

    def _set_schema_version(self, version: int):
        self.metameta["data_format_version"] = int(version)

    def upgrade_schema(self, from_version):
        to_version = latest_version()
        log.info("Upgrading database format from v%d to v%d", from_version, to_version)

        applied = apply_migrations(
            self.conn,
            from_version=from_version,
            to_version=to_version,
            set_version=self._set_schema_version,
        )
        if applied:
            log.info(
                "Applied %d migration(s): %s",
                len(applied),
                ", ".join(f"→v{m.to_version}" for m in applied),
            )

    def add_standalone_comment(self, ts: float, comment: str):
        """Add a comment not associated with a specific run, return its ID."""
        with self.conn:
            cur = self.conn.execute(
                "INSERT INTO time_comments VALUES (?, ?)", (ts, comment)
            )
        return cur.lastrowid

    def change_standalone_comment(self, comment_id: int, comment: str):
        with self.conn:
            self.conn.execute(
                """UPDATE time_comments set comment=? WHERE rowid=?""",
                (comment, comment_id),
            )

    def ensure_run(self, proposal: int, run: int, added_at: float=None, start_time: float=None):
        if added_at is None:
            added_at = datetime.now(tz=timezone.utc).timestamp()

        with self.conn:
            self.conn.execute("""
                INSERT INTO run_info (proposal, run, start_time, added_at) VALUES (?, ?, ?, ?)
                ON CONFLICT (proposal, run) DO NOTHING
            """, (proposal, run, start_time, added_at))

            # We handle the start_time specially because it may be set after the
            # run has been created in the database.
            if start_time is not None:
                self.conn.execute("""
                UPDATE run_info
                SET start_time = ?
                WHERE proposal = ? AND run = ?
                """, (start_time, proposal, run))

    def change_run_comment(self, proposal: int, run: int, comment: str):
        self.set_variable(proposal, run, "comment", ReducedData(comment))

    def add_user_variable(self, variable: UserEditableVariable, exist_ok=False):
        v = variable
        with self.conn:
            or_replace = ' OR REPLACE' if exist_ok else ''
            self.conn.execute(
                f"INSERT{or_replace} INTO variables (name, type, title, description) VALUES(?, ?, ?, ?)",
                (v.name, v.variable_type, v.title, v.description)
            )

        self.update_views()

    def get_user_variables(self):
        user_variables = {}
        rows = self.conn.execute("""
            SELECT name, title, type, description, attributes FROM variables
            WHERE type IS NOT NULL
        """)
        for rr in rows:
            var_name = rr["name"]
            new_var = UserEditableVariable(
                var_name,
                title=rr["title"],
                variable_type=rr["type"],
                description=rr["description"],
                attributes=rr["attributes"],
            )
            user_variables[var_name] = new_var
        log.debug("Loaded %d user variables", len(user_variables))
        return user_variables

    def update_computed_variables(self, vars: dict):
        vars_in_db = {}
        with self.conn:
            # We want to read & write in the same transaction. This gets the
            # write lock up front, to prevent deadlocks where two processes are
            # both holding a read lock & waiting for a write lock.
            self.conn.execute("BEGIN IMMEDIATE")
            for row in self.conn.execute("""
                SELECT name, title, type, description, attributes FROM variables
                WHERE type IS NULL
            """):
                var = dict(row)
                vars_in_db[var.pop("name")] = var

            updates = {n: v for (n, v) in vars.items()
                       if v != vars_in_db.get(n, None)}
            log.debug("Updating stored metadata for %d computed variables",
                      len(updates))

            # Write new & changed variables
            # TODO: what if a new computed variable name matches an existing user var?
            self.conn.executemany("""
                INSERT INTO variables VALUES (?, NULL, ?, ?, ?)
                ON CONFLICT (name) DO UPDATE SET
                    type=excluded.type,
                    title=excluded.title,
                    description=excluded.description,
                    attributes=excluded.attributes
            """, [
                (n, v['title'], v['description'], v['attributes'])
                for (n, v) in updates.items()
            ])

            for name, var in updates.items():
                existing_tags = set(self.get_variable_tags(name))
                new_tags = set(var.get('tags', None) or [])

                tags_to_add = new_tags - existing_tags
                tags_to_remove = existing_tags - new_tags

                for tag in tags_to_add:
                    self.tag_variable(name, tag)

                for tag in tags_to_remove:
                    self.untag_variable(name, tag)

            if not set(vars) <= set(vars_in_db):
                # At least 1 variable was new, so remake the views with the new columns
                self.update_views()

        return updates

    def variable_names(self):
        names = { record[0] for record in
                  self.conn.execute("SELECT DISTINCT name FROM run_variables").fetchall() }

        # It could be that a user-editable variable was created but hasn't been
        # assigned yet, which means an entry for it won't have been created in
        # the run_variables table. Hence we look in the variables table as well.
        names |= { record[0] for record in
                   self.conn.execute("SELECT name FROM variables").fetchall() }

        return list(names)

    def update_views(self):
        variables = self.variable_names()

        col_select_sql = "max(CASE WHEN name='{var}' THEN {col} END) AS {var}"
        runs_cols = ", ".join([col_select_sql.format(var=var, col="value")
                               for var in variables])
        max_diff_cols = ", ".join([col_select_sql.format(var=var, col="max_diff")
                               for var in variables])

        with self.conn:
            self.conn.executescript(f"""
                DROP VIEW IF EXISTS runs;
                CREATE VIEW runs
                AS SELECT run_info.proposal, run_info.run, start_time, added_at, {runs_cols}
                   FROM run_variables INNER JOIN run_info ON run_variables.proposal = run_info.proposal AND run_variables.run = run_info.run
                   GROUP BY run_info.run;

                DROP VIEW IF EXISTS max_diffs;
                CREATE VIEW max_diffs
                AS SELECT proposal, run, {max_diff_cols}
                   FROM run_variables
                   GROUP BY run;
            """)

    def set_variable(self, proposal: int, run: int, name: str, reduced):
        timestamp = datetime.now(tz=timezone.utc).timestamp()

        variable = asdict(reduced)

        # If the value is None that implies that the variable should be
        # 'deleted', in which case we don't actually delete the row, but rather
        # set the value and all metadata fields in the database to NULL.
        if variable["value"] is None:
            for key in variable:
                variable[key] = None
        elif isinstance(variable["value"], complex):
            variable["value"] = complex2blob(variable["value"])
            variable["summary_type"] = "complex"

        variable["proposal"] = proposal
        variable["run"] = run
        variable["name"] = name
        variable["timestamp"] = timestamp
        variable["provenance"] = "context.py"
        variable["attributes"] = None
        if reduced.attributes:
            variable["attributes"] = json.dumps(reduced.attributes)

        # TODO: enable these code snippets when we add support for versioning
        # latest_version = self.conn.execute("""
        #     SELECT max(version) FROM run_variables
        #     WHERE proposal=? AND run=? AND name=?
        # """, (proposal, run, name)).fetchone()[0]
        variable["version"] = 1 # if latest_version is None else latest_version + 1

        # These columns should match those in the run_variables table
        cols = ["proposal", "run", "name", "version", "value", "timestamp", "max_diff", "provenance", "summary_method", "summary_type", "attributes"]
        col_list = ", ".join(cols)
        col_values = ", ".join([f":{col}" for col in cols])
        col_updates = ", ".join([f"{col} = :{col}" for col in cols])

        with self.conn:
            existing_variables = self.variable_names()
            is_new = name not in existing_variables

            self.conn.execute(f"""
                INSERT INTO run_variables ({col_list})
                VALUES ({col_values})
                ON CONFLICT (proposal, run, name, version) DO UPDATE SET {col_updates}
            """, variable)

            if is_new:
                self.update_views()

    def delete_variable(self, name: str):
        with self.conn:
            # First delete from the `variables` table
            self.conn.execute("""
            DELETE FROM variables
            WHERE name = ?
            """, (name,))

            # And then `run_variables`
            self.conn.execute("""
            DELETE FROM run_variables
            WHERE name = ?
            """, (name, ))

            self.update_views()

    def add_tag(self, tag_name: str) -> int:
        """Add a new tag to the database if it doesn't exist.
        Returns the tag ID."""
        with self.conn:
            self.conn.execute("INSERT OR IGNORE INTO tags (name) VALUES (?)", (tag_name,))
            cursor = self.conn.execute("SELECT id FROM tags WHERE name = ?", (tag_name,))
            return cursor.fetchone()[0]

    def get_tag_id(self, tag_name: str) -> Optional[int]:
        """Get the ID of a tag by its name."""
        with self.conn:
            cursor = self.conn.execute("SELECT id FROM tags WHERE name = ?", (tag_name,))
            result = cursor.fetchone()
            return result[0] if result else None

    def tag_variable(self, variable_name: str, tag_name: str):
        """Associate a tag with a variable."""
        tag_id = self.add_tag(tag_name)
        with self.conn:
            self.conn.execute(
                "INSERT OR IGNORE INTO variable_tags (variable_name, tag_id) VALUES (?, ?)",
                (variable_name, tag_id)
            )

    def untag_variable(self, variable_name: str, tag_name: str):
        """Remove a tag association from a variable."""
        tag_id = self.get_tag_id(tag_name)
        if tag_id is not None:
            with self.conn:
                self.conn.execute(
                    "DELETE FROM variable_tags WHERE variable_name = ? AND tag_id = ?",
                    (variable_name, tag_id)
                )

    def get_variable_tags(self, variable_name: str) -> list[str]:
        """Get all tags associated with a variable."""
        with self.conn:
            cursor = self.conn.execute("""
                SELECT t.name
                FROM tags t
                JOIN variable_tags vt ON t.id = vt.tag_id
                WHERE vt.variable_name = ?
            """, (variable_name,))
            return [row[0] for row in cursor.fetchall()]

    def get_variables_by_tag(self, tag_name: str) -> list[str]:
        """Get all variables that have a specific tag."""
        with self.conn:
            cursor = self.conn.execute("""
                SELECT vt.variable_name
                FROM variable_tags vt
                JOIN tags t ON vt.tag_id = t.id
                WHERE t.name = ?
            """, (tag_name,))
            return [row[0] for row in cursor.fetchall()]

    def get_all_tags(self) -> list[str]:
        """Get all existing tags."""
        with self.conn:
            cursor = self.conn.execute("SELECT name FROM tags ORDER BY name")
            return [row[0] for row in cursor.fetchall()]


class KeyValueMapping(MutableMapping):
    """
    Simple class that represents a dictionary backed by a SQLite table.

    Note that the `table` argument is assumed to come from a trusted source, it
    isn't quoted into the internal SQL expressions.
    """

    def __init__(self, conn, table):
        self.conn = conn
        self.table = table

    def __getitem__(self, key):
        row = self.conn.execute(
            f"SELECT value FROM {self.table} WHERE key=?", (key,)
        ).fetchone()
        if row is not None:
            return row[0]
        raise KeyError

    def __setitem__(self, key, value):
        with self.conn:
            self.conn.execute(
                f"INSERT INTO {self.table} VALUES (:key, :value)"
                "ON CONFLICT (key) DO UPDATE SET value=:value",
                {'key': key, 'value': value}
            )

    def update(self, other=(), **kwargs):
        # Override to do the update in one transaction
        d = {}
        d.update(other, **kwargs)

        with self.conn:
            self.conn.executemany(
                f"INSERT INTO {self.table} VALUES (:key, :value)"
                "ON CONFLICT (key) DO UPDATE SET value=:value",
                [{'key': k, 'value': v} for (k, v) in d.items()]
            )

    def __delitem__(self, key):
        with self.conn:
            c = self.conn.execute(f"DELETE FROM {self.table} WHERE key=?", (key,))
            if c.rowcount == 0:
                raise KeyError(key)

    def __iter__(self):
        return (r[0] for r in self.conn.execute(f"SELECT key FROM {self.table}"))

    def __len__(self):
        return self.conn.execute(f"SELECT count(*) FROM {self.table}").fetchone()[0]

    def setdefault(self, key, default=None):
        with self.conn:
            try:
                self.conn.execute(
                    f"INSERT INTO {self.table} VALUES (:key, :value)",
                    {'key': key, 'value': default}
                )
                value = default
            except sqlite3.IntegrityError:
                # The key is already present
                value = self[key]

        return value

    def to_dict(self):
        return dict(self.conn.execute(f"SELECT * FROM {self.table}"))

    # Reimplement .values() and .items() to use just one query.
    def values(self):
        return ValuesView(self.to_dict())

    def items(self):
        return ItemsView(self.to_dict())


# Messages to notify clients about database changes

class MsgKind(Enum):
    # We don't distinguish added vs. changed, because we have unique IDs for the
    # objects, so recipients can easily tell if an object is new to them.
    # This also means messages are idempotent.
    variable_set = 'variable_set'
    #variable_deleted = 'variable_deleted'
    run_values_updated = 'run_values_updated'
    #run_deleted = 'run_deleted'
    #standalone_comment_set = 'standalone_comment_set'
    #standalone_comment_deleted = 'standalone_comment_deleted'
    processing_state_set = 'processing_state_set'   # Supports status indicators
    processing_finished = 'processing_finished'
    # Commented out options are not implemented yet

def msg_dict(kind: MsgKind, data: dict):
    return {'msg_kind': kind.value, 'data': data}

def initialize_proposal(root_path, proposal=None, context_file_src=None, user_vars_src=None):
    # Ensure the directory exists
    root_path.mkdir(parents=True, exist_ok=True)
    if root_path.stat().st_uid == os.getuid():
        os.chmod(root_path, 0o777)

    # If the database doesn't exist, create it
    if new_db := not db_path(root_path).is_file():
        if proposal is None:
            raise ValueError("Must pass a proposal number to `initialize_proposal()` if the database doesn't exist yet.")

        # Initialize database
        db = DamnitDB.from_dir(root_path)
        db.metameta["proposal"] = proposal
        db.metameta["context_python"] = "/gpfs/exfel/sw/software/euxfel-environment-management/environments/202502/.pixi/envs/default/bin/python"
    else:
        # Otherwise, load the proposal number
        db = DamnitDB.from_dir(root_path)
        proposal = db.metameta["proposal"]

    context_path = root_path / "context.py"
    # Copy initial context file if necessary
    if not context_path.is_file():
        if context_file_src is not None:
            shutil.copyfile(context_file_src, context_path)
        else:
            context_path.touch()
        os.chmod(context_path, 0o666)

    # Copy user editable variables if requested
    if new_db and (user_vars_src is not None):
        prev_db = DamnitDB(user_vars_src)
        for var in prev_db.get_user_variables().values():
            db.add_user_variable(var)

# Old schemas for reference and migration

V0_SCHEMA = """
CREATE TABLE IF NOT EXISTS runs(proposal, runnr, start_time, added_at, comment);
CREATE UNIQUE INDEX IF NOT EXISTS proposal_run ON runs (proposal, runnr);
CREATE TABLE IF NOT EXISTS metameta(key PRIMARY KEY NOT NULL, value);
CREATE TABLE IF NOT EXISTS variables(name TEXT PRIMARY KEY NOT NULL, type TEXT, title TEXT, description TEXT, attributes TEXT);
CREATE TABLE IF NOT EXISTS time_comments(timestamp, comment);
"""

if __name__ == '__main__':
    DamnitDB()<|MERGE_RESOLUTION|>--- conflicted
+++ resolved
@@ -111,12 +111,10 @@
             # secure, but the secrets module is convenient to get a random string.
             self.metameta.setdefault('db_id', token_hex(20))
 
-<<<<<<< HEAD
         self.metameta.setdefault("concurrent_jobs", 15)
-
         # Use the Python environment the database was created under by default
         self.metameta.setdefault("damnit_python", sys.executable)
-=======
+
         if not db_existed:
             # If this is a new database, set the latest current version
             self.metameta["data_format_version"] = DATA_FORMAT_VERSION
@@ -132,7 +130,6 @@
                 )
             elif data_format_version < DATA_FORMAT_VERSION:
                 self.upgrade_schema(data_format_version)
->>>>>>> a2e50217
 
     @classmethod
     def from_dir(cls, path):
