import json
import logging
import os
import shutil
import sqlite3
import sys
import struct
from collections.abc import ItemsView, MutableMapping, ValuesView
from dataclasses import asdict, dataclass
from datetime import datetime, timezone
from enum import Enum
from pathlib import Path
from secrets import token_hex
from typing import Any, Optional

<<<<<<< HEAD
from ..definitions import UPDATE_TOPIC, DEFAULT_CONTEXT_PYTHON
=======
from ..definitions import UPDATE_TOPIC
from .db_migrations import apply_migrations, latest_version
>>>>>>> 74a70692
from .user_variables import UserEditableVariable

DB_NAME = Path('runs.sqlite')

log = logging.getLogger(__name__)

MIN_OPENABLE_VERSION = 1  # DBs from this version will be upgraded on opening


class SummaryType(Enum):
    # We record summary object types only where it's not clear from the value:
    # numbers, strings, thumbnails (PNG) don't need a marker.

    # from datetime, stored as seconds since epoch, displayed in local time
    timestamp = "timestamp"


@dataclass
class ReducedData:
    """
    Helper class for holding summaries and variable metdata.
    """
    value: Any
    max_diff: float = None
    summary_method: str = ''
    summary_type: Optional[str] = None
    attributes: Optional[dict] = None


class BlobTypes(Enum):
    png = 'png'
    numpy = 'numpy'
    unknown = 'unknown'

    @classmethod
    def identify(cls, blob: bytes):
        if blob.startswith(b'\x89PNG\r\n\x1a\n'):
            return cls.png
        elif blob.startswith(b'\x93NUMPY'):
            return cls.numpy

        return cls.unknown


def complex2blob(data: complex) -> bytes:
    # convert complex to bytes
    return struct.pack('<dd', data.real, data.imag)


def blob2complex(data: bytes) -> complex:
    # convert bytes to complex
    real, imag = struct.unpack('<dd', data)
    return complex(real, imag)


def db_path(root_path: Path):
    return root_path / DB_NAME

class DamnitDB:
    def __init__(self, path=DB_NAME, allow_old=False):
        self._path = path.absolute()

        db_existed = path.exists()
        log.debug("Opening database at %s", path)
        self.conn = sqlite3.connect(path, timeout=30)
        # Ensure the database is writable by everyone
        if os.stat(path).st_uid == os.getuid():
            os.chmod(path, 0o666)
        # Enable foreign key enforcement for this connection
        self.conn.execute("PRAGMA foreign_keys = ON;") 

        self.conn.row_factory = sqlite3.Row
        self.metameta = KeyValueMapping(self.conn, "metameta")
        if not db_existed:
            # Note: we use from_version=-1 to indicate a new database as v0 is
            # used for the legacy schema.
            self.upgrade_schema(from_version=-1)
            # Use the Python environment the database was created under by default
            self.metameta.setdefault("damnit_python", sys.executable)
            self.metameta.setdefault("concurrent_jobs", 15)
        
        data_format_version = int(self.metameta.get("data_format_version", 0))

        # apply migrations if needed
        if db_existed:
            if not allow_old and data_format_version < MIN_OPENABLE_VERSION:
                raise RuntimeError(
                    f"Cannot open older (v{data_format_version}) database, please "
                    "contact da-support@xfel.eu for help migrating"
                )
            elif MIN_OPENABLE_VERSION <= data_format_version < latest_version():
                self.upgrade_schema(data_format_version)

        # A random ID for the update topic
        if 'db_id' not in self.metameta:
            # The ID is not a secret and doesn't need to be cryptographically
            # secure, but the secrets module is convenient to get a random string.
            self.metameta.setdefault('db_id', token_hex(20))

    @classmethod
    def from_dir(cls, path):
        return cls(Path(path, DB_NAME))

    def close(self):
        self.conn.close()

    @property
    def kafka_topic(self):
        return UPDATE_TOPIC.format(self.metameta['db_id'])

    @property
    def path(self):
        return self._path

    def _set_schema_version(self, version: int):
        self.metameta["data_format_version"] = version

    def upgrade_schema(self, from_version: int):
        to_version = latest_version()

        if from_version == 0:
            raise RuntimeError(
                "Database is at legacy format v0, please contact da-support@xfel.eu for help migrating")
        elif from_version < 0:
            log.info("Creating new database at %s with format v%d", self._path, to_version)
        else:
            log.info("Upgrading database format from v%d to v%d", from_version, to_version)

        applied = apply_migrations(
            self.conn,
            from_version=from_version,
            to_version=to_version,
            set_version=self._set_schema_version,
        )
        if applied:
            log.info(
                "Applied %d migration(s): %s",
                len(applied),
                ", ".join(f"→v{m.to_version}" for m in applied),
            )

    def add_standalone_comment(self, ts: float, comment: str):
        """Add a comment not associated with a specific run, return its ID."""
        with self.conn:
            cur = self.conn.execute(
                "INSERT INTO time_comments VALUES (?, ?)", (ts, comment)
            )
        return cur.lastrowid

    def change_standalone_comment(self, comment_id: int, comment: str):
        with self.conn:
            self.conn.execute(
                """UPDATE time_comments set comment=? WHERE rowid=?""",
                (comment, comment_id),
            )

    def ensure_run(self, proposal: int, run: int, added_at: float=None, start_time: float=None):
        if added_at is None:
            added_at = datetime.now(tz=timezone.utc).timestamp()

        with self.conn:
            self.conn.execute("""
                INSERT INTO run_info (proposal, run, start_time, added_at) VALUES (?, ?, ?, ?)
                ON CONFLICT (proposal, run) DO NOTHING
            """, (proposal, run, start_time, added_at))

            # We handle the start_time specially because it may be set after the
            # run has been created in the database.
            if start_time is not None:
                self.conn.execute("""
                UPDATE run_info
                SET start_time = ?
                WHERE proposal = ? AND run = ?
                """, (start_time, proposal, run))

    def change_run_comment(self, proposal: int, run: int, comment: str):
        self.set_variable(proposal, run, "comment", ReducedData(comment))

    def add_user_variable(self, variable: UserEditableVariable, exist_ok=False):
        v = variable
        with self.conn:
            or_replace = ' OR REPLACE' if exist_ok else ''
            self.conn.execute(
                f"INSERT{or_replace} INTO variables (name, type, title, description) VALUES(?, ?, ?, ?)",
                (v.name, v.variable_type, v.title, v.description)
            )

        self.update_views()

    def get_user_variables(self):
        user_variables = {}
        rows = self.conn.execute("""
            SELECT name, title, type, description, attributes FROM variables
            WHERE type IS NOT NULL
        """)
        for rr in rows:
            var_name = rr["name"]
            new_var = UserEditableVariable(
                var_name,
                title=rr["title"],
                variable_type=rr["type"],
                description=rr["description"],
                attributes=rr["attributes"],
            )
            user_variables[var_name] = new_var
        log.debug("Loaded %d user variables", len(user_variables))
        return user_variables

    def update_computed_variables(self, vars: dict):
        vars_in_db = {}
        with self.conn:
            # We want to read & write in the same transaction. This gets the
            # write lock up front, to prevent deadlocks where two processes are
            # both holding a read lock & waiting for a write lock.
            self.conn.execute("BEGIN IMMEDIATE")
            for row in self.conn.execute("""
                SELECT name, title, type, description, attributes FROM variables
                WHERE type IS NULL
            """):
                var = dict(row)
                vars_in_db[var.pop("name")] = var

            updates = {n: v for (n, v) in vars.items()
                       if v != vars_in_db.get(n, None)}
            log.debug("Updating stored metadata for %d computed variables",
                      len(updates))

            # Write new & changed variables
            # TODO: what if a new computed variable name matches an existing user var?
            self.conn.executemany("""
                INSERT INTO variables VALUES (?, NULL, ?, ?, ?)
                ON CONFLICT (name) DO UPDATE SET
                    type=excluded.type,
                    title=excluded.title,
                    description=excluded.description,
                    attributes=excluded.attributes
            """, [
                (n, v['title'], v['description'], v['attributes'])
                for (n, v) in updates.items()
            ])

            for name, var in updates.items():
                existing_tags = set(self.get_variable_tags(name))
                new_tags = set(var.get('tags', None) or [])

                tags_to_add = new_tags - existing_tags
                tags_to_remove = existing_tags - new_tags

                for tag in tags_to_add:
                    self.tag_variable(name, tag)

                for tag in tags_to_remove:
                    self.untag_variable(name, tag)

            if not set(vars) <= set(vars_in_db):
                # At least 1 variable was new, so remake the views with the new columns
                self.update_views()

        return updates

    def variable_names(self):
        names = { record[0] for record in
                  self.conn.execute("SELECT DISTINCT name FROM run_variables").fetchall() }

        # It could be that a user-editable variable was created but hasn't been
        # assigned yet, which means an entry for it won't have been created in
        # the run_variables table. Hence we look in the variables table as well.
        names |= { record[0] for record in
                   self.conn.execute("SELECT name FROM variables").fetchall() }

        return list(names)

    def update_views(self):
        variables = self.variable_names()

        col_select_sql = "max(CASE WHEN name='{var}' THEN {col} END) AS {var}"
        runs_cols = ", ".join([col_select_sql.format(var=var, col="value")
                               for var in variables])
        max_diff_cols = ", ".join([col_select_sql.format(var=var, col="max_diff")
                               for var in variables])

        with self.conn:
            self.conn.executescript(f"""
                DROP VIEW IF EXISTS runs;
                CREATE VIEW runs
                AS SELECT run_info.proposal, run_info.run, start_time, added_at, {runs_cols}
                   FROM run_variables INNER JOIN run_info ON run_variables.proposal = run_info.proposal AND run_variables.run = run_info.run
                   GROUP BY run_info.run;

                DROP VIEW IF EXISTS max_diffs;
                CREATE VIEW max_diffs
                AS SELECT proposal, run, {max_diff_cols}
                   FROM run_variables
                   GROUP BY run;
            """)

    def set_variable(self, proposal: int, run: int, name: str, reduced):
        timestamp = datetime.now(tz=timezone.utc).timestamp()

        variable = asdict(reduced)

        # If the value is None that implies that the variable should be
        # 'deleted', in which case we don't actually delete the row, but rather
        # set the value and all metadata fields in the database to NULL.
        if variable["value"] is None:
            for key in variable:
                variable[key] = None
        elif isinstance(variable["value"], complex):
            variable["value"] = complex2blob(variable["value"])
            variable["summary_type"] = "complex"

        variable["proposal"] = proposal
        variable["run"] = run
        variable["name"] = name
        variable["timestamp"] = timestamp
        variable["provenance"] = "context.py"
        variable["attributes"] = None
        if reduced.attributes:
            variable["attributes"] = json.dumps(reduced.attributes)

        # TODO: enable these code snippets when we add support for versioning
        # latest_version = self.conn.execute("""
        #     SELECT max(version) FROM run_variables
        #     WHERE proposal=? AND run=? AND name=?
        # """, (proposal, run, name)).fetchone()[0]
        variable["version"] = 1 # if latest_version is None else latest_version + 1

        # These columns should match those in the run_variables table
        cols = ["proposal", "run", "name", "version", "value", "timestamp", "max_diff", "provenance", "summary_method", "summary_type", "attributes"]
        col_list = ", ".join(cols)
        col_values = ", ".join([f":{col}" for col in cols])
        col_updates = ", ".join([f"{col} = :{col}" for col in cols])

        with self.conn:
            existing_variables = self.variable_names()
            is_new = name not in existing_variables

            self.conn.execute(f"""
                INSERT INTO run_variables ({col_list})
                VALUES ({col_values})
                ON CONFLICT (proposal, run, name, version) DO UPDATE SET {col_updates}
            """, variable)

            if is_new:
                self.update_views()

    def delete_variable(self, name: str):
        with self.conn:
            # First delete from the `variables` table
            self.conn.execute("""
            DELETE FROM variables
            WHERE name = ?
            """, (name,))

            # And then `run_variables`
            self.conn.execute("""
            DELETE FROM run_variables
            WHERE name = ?
            """, (name, ))

            self.update_views()

    def add_tag(self, tag_name: str) -> int:
        """Add a new tag to the database if it doesn't exist.
        Returns the tag ID."""
        with self.conn:
            self.conn.execute("INSERT OR IGNORE INTO tags (name) VALUES (?)", (tag_name,))
            cursor = self.conn.execute("SELECT id FROM tags WHERE name = ?", (tag_name,))
            return cursor.fetchone()[0]

    def get_tag_id(self, tag_name: str) -> Optional[int]:
        """Get the ID of a tag by its name."""
        with self.conn:
            cursor = self.conn.execute("SELECT id FROM tags WHERE name = ?", (tag_name,))
            result = cursor.fetchone()
            return result[0] if result else None

    def tag_variable(self, variable_name: str, tag_name: str):
        """Associate a tag with a variable."""
        tag_id = self.add_tag(tag_name)
        with self.conn:
            self.conn.execute(
                "INSERT OR IGNORE INTO variable_tags (variable_name, tag_id) VALUES (?, ?)",
                (variable_name, tag_id)
            )

    def untag_variable(self, variable_name: str, tag_name: str):
        """Remove a tag association from a variable."""
        tag_id = self.get_tag_id(tag_name)
        if tag_id is not None:
            with self.conn:
                self.conn.execute(
                    "DELETE FROM variable_tags WHERE variable_name = ? AND tag_id = ?",
                    (variable_name, tag_id)
                )

    def get_variable_tags(self, variable_name: str) -> list[str]:
        """Get all tags associated with a variable."""
        with self.conn:
            cursor = self.conn.execute("""
                SELECT t.name
                FROM tags t
                JOIN variable_tags vt ON t.id = vt.tag_id
                WHERE vt.variable_name = ?
            """, (variable_name,))
            return [row[0] for row in cursor.fetchall()]

    def get_variables_by_tag(self, tag_name: str) -> list[str]:
        """Get all variables that have a specific tag."""
        with self.conn:
            cursor = self.conn.execute("""
                SELECT vt.variable_name
                FROM variable_tags vt
                JOIN tags t ON vt.tag_id = t.id
                WHERE t.name = ?
            """, (tag_name,))
            return [row[0] for row in cursor.fetchall()]

    def get_all_tags(self) -> list[str]:
        """Get all existing tags."""
        with self.conn:
            cursor = self.conn.execute("SELECT name FROM tags ORDER BY name")
            return [row[0] for row in cursor.fetchall()]


class KeyValueMapping(MutableMapping):
    """
    Simple class that represents a dictionary backed by a SQLite table.

    Note that the `table` argument is assumed to come from a trusted source, it
    isn't quoted into the internal SQL expressions.
    """

    def __init__(self, conn, table):
        self.conn = conn
        self.table = table

    def __getitem__(self, key):
        row = self.conn.execute(
            f"SELECT value FROM {self.table} WHERE key=?", (key,)
        ).fetchone()
        if row is not None:
            return row[0]
        raise KeyError

    def __setitem__(self, key, value):
        with self.conn:
            self.conn.execute(
                f"INSERT INTO {self.table} VALUES (:key, :value)"
                "ON CONFLICT (key) DO UPDATE SET value=:value",
                {'key': key, 'value': value}
            )

    def update(self, other=(), **kwargs):
        # Override to do the update in one transaction
        d = {}
        d.update(other, **kwargs)

        with self.conn:
            self.conn.executemany(
                f"INSERT INTO {self.table} VALUES (:key, :value)"
                "ON CONFLICT (key) DO UPDATE SET value=:value",
                [{'key': k, 'value': v} for (k, v) in d.items()]
            )

    def __delitem__(self, key):
        with self.conn:
            c = self.conn.execute(f"DELETE FROM {self.table} WHERE key=?", (key,))
            if c.rowcount == 0:
                raise KeyError(key)

    def __iter__(self):
        return (r[0] for r in self.conn.execute(f"SELECT key FROM {self.table}"))

    def __len__(self):
        return self.conn.execute(f"SELECT count(*) FROM {self.table}").fetchone()[0]

    def setdefault(self, key, default=None):
        with self.conn:
            try:
                self.conn.execute(
                    f"INSERT INTO {self.table} VALUES (:key, :value)",
                    {'key': key, 'value': default}
                )
                value = default
            except sqlite3.IntegrityError:
                # The key is already present
                value = self[key]

        return value

    def to_dict(self):
        return dict(self.conn.execute(f"SELECT * FROM {self.table}"))

    # Reimplement .values() and .items() to use just one query.
    def values(self):
        return ValuesView(self.to_dict())

    def items(self):
        return ItemsView(self.to_dict())


# Messages to notify clients about database changes

class MsgKind(Enum):
    # We don't distinguish added vs. changed, because we have unique IDs for the
    # objects, so recipients can easily tell if an object is new to them.
    # This also means messages are idempotent.
    variable_set = 'variable_set'
    #variable_deleted = 'variable_deleted'
    run_values_updated = 'run_values_updated'
    #run_deleted = 'run_deleted'
    #standalone_comment_set = 'standalone_comment_set'
    #standalone_comment_deleted = 'standalone_comment_deleted'
    processing_state_set = 'processing_state_set'   # Supports status indicators
    processing_finished = 'processing_finished'
    # Commented out options are not implemented yet

def msg_dict(kind: MsgKind, data: dict):
    return {'msg_kind': kind.value, 'data': data}

def initialize_proposal(root_path, proposal=None, context_file_src=None, user_vars_src=None):
    # Ensure the directory exists
    root_path.mkdir(parents=True, exist_ok=True)
    if root_path.stat().st_uid == os.getuid():
        os.chmod(root_path, 0o777)

    # If the database doesn't exist, create it
    if new_db := not db_path(root_path).is_file():
        if proposal is None:
            raise ValueError("Must pass a proposal number to `initialize_proposal()` if the database doesn't exist yet.")

        # Initialize database
        db = DamnitDB.from_dir(root_path)
        db.metameta["proposal"] = proposal
        db.metameta["context_python"] = DEFAULT_CONTEXT_PYTHON
    else:
        # Otherwise, load the proposal number
        db = DamnitDB.from_dir(root_path)
        proposal = db.metameta["proposal"]

    context_path = root_path / "context.py"
    # Copy initial context file if necessary
    if not context_path.is_file():
        if context_file_src is not None:
            shutil.copyfile(context_file_src, context_path)
        else:
            context_path.touch()
        os.chmod(context_path, 0o666)

    # Copy user editable variables if requested
    if new_db and (user_vars_src is not None):
        prev_db = DamnitDB(user_vars_src)
        for var in prev_db.get_user_variables().values():
            db.add_user_variable(var)

# Old schemas for reference and migration

V0_SCHEMA = """
CREATE TABLE IF NOT EXISTS runs(proposal, runnr, start_time, added_at, comment);
CREATE UNIQUE INDEX IF NOT EXISTS proposal_run ON runs (proposal, runnr);
CREATE TABLE IF NOT EXISTS metameta(key PRIMARY KEY NOT NULL, value);
CREATE TABLE IF NOT EXISTS variables(name TEXT PRIMARY KEY NOT NULL, type TEXT, title TEXT, description TEXT, attributes TEXT);
CREATE TABLE IF NOT EXISTS time_comments(timestamp, comment);
"""

if __name__ == '__main__':
    DamnitDB()<|MERGE_RESOLUTION|>--- conflicted
+++ resolved
@@ -13,12 +13,8 @@
 from secrets import token_hex
 from typing import Any, Optional
 
-<<<<<<< HEAD
 from ..definitions import UPDATE_TOPIC, DEFAULT_CONTEXT_PYTHON
-=======
-from ..definitions import UPDATE_TOPIC
 from .db_migrations import apply_migrations, latest_version
->>>>>>> 74a70692
 from .user_variables import UserEditableVariable
 
 DB_NAME = Path('runs.sqlite')
