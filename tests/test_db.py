import os

import pytest

from damnit.backend.db import complex2blob, blob2complex, DamnitDB
from damnit.backend.db_migrations import latest_version
import sqlite3
from pathlib import Path


def test_metameta(mock_db):
    _, db = mock_db

    # Test various parts of the mutable mapping API
    assert set(db.metameta.keys()) == {'db_id', 'data_format_version', 'concurrent_jobs', 'damnit_python'}
    del db.metameta['db_id']
    del db.metameta['data_format_version']
    del db.metameta['concurrent_jobs']
    del db.metameta['damnit_python']
    assert len(db.metameta) == 0

    db.metameta['a'] = 12
    assert set(db.metameta) == {'a'}
    db.metameta.setdefault('a', 34)
    db.metameta.setdefault('b', 34)
    assert set(db.metameta.items()) == {('a', 12), ('b', 34)}

    db.metameta.update({'b': 56, 'c': 78})
    assert set(db.metameta) == {'a', 'b', 'c'}
    assert set(db.metameta.values()) == {12, 56, 78}


def test_run_comment(mock_db):
    _, db = mock_db

    db.ensure_run(1234, 5, added_at=1670498578.)
    db.change_run_comment(1234, 5, 'Test comment')
    runs = [tuple(r) for r in db.conn.execute(
        "SELECT proposal, run, comment FROM runs"
    )]
    assert runs == [(1234, 5, 'Test comment')]


def test_standalone_comment(mock_db):
    _, db = mock_db

    ts = 1670498578.
    cid = db.add_standalone_comment(ts, 'Comment without run')
    db.change_standalone_comment(cid, 'Revised comment')
    res = [tuple(r) for r in db.conn.execute("SELECT * FROM time_comments")]
    assert res == [(ts, 'Revised comment')]


def test_tags(mock_db_with_data):
    _, db = mock_db_with_data

    # Test adding tags and getting tag IDs
    tag_id1 = db.add_tag("SPB")
    tag_id2 = db.add_tag("SFX")
    assert tag_id1 != tag_id2
    assert db.get_tag_id("SPB") == tag_id1
    assert db.get_tag_id("SFX") == tag_id2
    assert db.get_tag_id("nonexistent") is None

    # Test adding duplicate tag (should return same ID)
    assert db.add_tag("SPB") == tag_id1

    # Test getting tags for a variable
    var1_tags = db.get_variable_tags("scalar1")
    assert set(var1_tags) == {"scalar", "integer"}
    var2_tags = db.get_variable_tags("scalar2")
    assert set(var2_tags) == {"scalar", "float"}
    empty_tags = db.get_variable_tags("nonexistent_var")
    assert empty_tags == []

    # Test getting variables by tag
    scalar_vars = db.get_variables_by_tag("scalar")
    assert set(scalar_vars) == {"scalar1", "scalar2"}
    text_vars = db.get_variables_by_tag("text")
    assert set(text_vars) == {"empty_string"}
    nonexistent_vars = db.get_variables_by_tag("nonexistent")
    assert nonexistent_vars == []

    # Test getting all tags
    all_tags = db.get_all_tags()
    assert set(all_tags) == {"scalar", "integer", "float", "text", "SPB", "SFX"}

    # Test untagging variables
    db.untag_variable("scalar1", "scalar")
    assert set(db.get_variable_tags("scalar1")) == {"integer"}

    # Test untagging with nonexistent tag (should not raise error)
    db.untag_variable("scalar1", "nonexistent")
    assert set(db.get_variable_tags("scalar1")) == {"integer"}

    # Test untagging with nonexistent variable (should not raise error)
    db.untag_variable("nonexistent_var", "important")


def test_tag_cleanup(tmp_path):
    """
    Tests that the SQLite trigger correctly cleans up orphaned tags
    when variable-tag associations are removed or variables are deleted.
    """
    db = DamnitDB.from_dir(tmp_path)

    # helper function
    def _var_def(title, tags=None):
        return {
            "title": title,
            "description": f"Desc for {title}",
            "tags": tags,
            "attributes": None,
            "type": None,
        }

    # 1. remove tags by updating variables
    db.update_computed_variables({
        "var1": _var_def("Var1 Title", ["tagA", "tagB"]),
        "var2": _var_def("Var2 Title", ["tagB"]),
    })
    assert set(db.get_all_tags()) == {"tagA", "tagB"}
    assert set(db.get_variable_tags("var1")) == {"tagA", "tagB"}
    assert set(db.get_variable_tags("var2")) == {"tagB"}

    # Update var1 to remove tagA. 'tagA' is removed by trigger.
    db.update_computed_variables({
        "var1": _var_def("Var1 Title", ["tagB"]),
        "var2": _var_def("Var2 Title", ["tagB"]),
    })
    assert set(db.get_all_tags()) == {"tagB"}
    assert set(db.get_variable_tags("var1")) == {"tagB"}
    assert set(db.get_variable_tags("var2")) == {"tagB"}

    # Update var1 to remove tagB. 'tagB' is still used by var2, so it remains.
    db.update_computed_variables({
        "var1": _var_def("Var1 Title"),
        "var2": _var_def("Var2 Title", ["tagB"]),
    })
    assert set(db.get_all_tags()) == {"tagB"}
    assert set(db.get_variable_tags("var1")) == set()
    assert set(db.get_variable_tags("var2")) == {"tagB"}

    # Update var2 to remove tagB. 'tagB' now becomes orphaned and trigger removes it.
    db.update_computed_variables({
        "var1": _var_def("Var1 Title"),
        "var2": _var_def("Var2 Title")
    })
    assert set(db.get_variable_tags("var2")) == set()
    assert set(db.get_all_tags()) == set()

    # 2. remove tags by delete_variable
    db.update_computed_variables({
        "var3": _var_def("Var3 Title", ["tagC", "tagD"]),
        "var4": _var_def("Var4 Title", ["tagD"]),
    })
    assert set(db.get_all_tags()) == {"tagC", "tagD"}

    # Delete var3.
    db.delete_variable("var3")
    assert set(db.get_all_tags()) == {"tagD"}
    assert "var3" not in {row[0] for row in db.conn.execute("SELECT name FROM variables")}
    assert set(db.get_variable_tags("var4")) == {"tagD"}

    # Delete var4.
    db.delete_variable("var4")
    assert set(db.get_all_tags()) == set()
    assert "var4" not in {row[0] for row in db.conn.execute("SELECT name FROM variables")}


@pytest.mark.parametrize("value", [
    1+2j,
    0+0j,
    -1.5-3.7j,
    2.5+0j,
    0+3.1j,
    float('inf')+0j,
    complex(float('inf'), -float('inf')),
])
def test_complex_blob_conversion(value):
    # Test that converting complex -> blob -> complex preserves the value
    blob = complex2blob(value)
    result = blob2complex(blob)
    assert result == value


<<<<<<< HEAD
def test_new_db_schema_is_latest(tmp_path):
    db = DamnitDB.from_dir(tmp_path)

    # Schema version should match the latest known migration
    assert db.metameta["data_format_version"] == latest_version()

    # run_variables should include the v2 column 'attributes'
    cols = [row[1] for row in db.conn.execute("PRAGMA table_info('run_variables')").fetchall()]
    assert "attributes" in cols

    # v3 tables should exist
    tables = {row[0] for row in db.conn.execute("SELECT name FROM sqlite_master WHERE type='table'")}
    assert "tags" in tables and "variable_tags" in tables

    # v4 trigger should exist
    trig = db.conn.execute(
        "SELECT name FROM sqlite_master WHERE type='trigger' AND name='delete_orphan_tags_after_variable_tag_delete'"
    ).fetchone()
    assert trig is not None


def test_upgrade_from_v2_creates_backup_and_applies_missing(tmp_path):
    # Start with a fresh (latest) DB, then downgrade state to v2 (no tags tables, no trigger)
    db = DamnitDB.from_dir(tmp_path)
    with db.conn:
        db.conn.execute("DROP TRIGGER IF EXISTS delete_orphan_tags_after_variable_tag_delete")
        db.conn.execute("DROP TABLE IF EXISTS variable_tags")
        db.conn.execute("DROP TABLE IF EXISTS tags")
    db.metameta["data_format_version"] = 2
    db.close()

    # Reopen to trigger upgrade
    db2 = DamnitDB.from_dir(tmp_path)

    # Upgraded to latest
    assert db2.metameta["data_format_version"] == latest_version()

    # v3 tables and v4 trigger restored
    tables = {row[0] for row in db2.conn.execute("SELECT name FROM sqlite_master WHERE type='table'")}
    assert "tags" in tables and "variable_tags" in tables
    trig = db2.conn.execute(
        "SELECT name FROM sqlite_master WHERE type='trigger' AND name='delete_orphan_tags_after_variable_tag_delete'"
    ).fetchone()
    assert trig is not None


def test_min_openable_version_guard(tmp_path):
    # Create a legacy DB with version 0 (unsupported)
    db_path = Path(tmp_path) / "runs.sqlite"
    con = sqlite3.connect(db_path)
    con.execute("CREATE TABLE metameta(key PRIMARY KEY NOT NULL, value)")
    con.execute("INSERT INTO metameta VALUES('data_format_version', 0)")
    con.commit()
    con.close()

    # By default, opening should raise
    with pytest.raises(RuntimeError):
        DamnitDB.from_dir(tmp_path)

    # With allow_old=True
    db = DamnitDB(Path(tmp_path, "runs.sqlite"), allow_old=True)
    assert db.metameta["data_format_version"] == 0
=======
def test_open_readonly(tmp_path):
    db = DamnitDB.from_dir(tmp_path)
    # Delete a known recent addition to the schema that old databases will not have
    del db.metameta["damnit_python"]
    db.close()

    os.chmod(tmp_path, 0o500)

    assert "damnit_python" not in DamnitDB.from_dir(tmp_path).metameta
>>>>>>> a2e50217
<|MERGE_RESOLUTION|>--- conflicted
+++ resolved
@@ -184,7 +184,6 @@
     assert result == value
 
 
-<<<<<<< HEAD
 def test_new_db_schema_is_latest(tmp_path):
     db = DamnitDB.from_dir(tmp_path)
 
@@ -247,7 +246,8 @@
     # With allow_old=True
     db = DamnitDB(Path(tmp_path, "runs.sqlite"), allow_old=True)
     assert db.metameta["data_format_version"] == 0
-=======
+
+
 def test_open_readonly(tmp_path):
     db = DamnitDB.from_dir(tmp_path)
     # Delete a known recent addition to the schema that old databases will not have
@@ -256,5 +256,4 @@
 
     os.chmod(tmp_path, 0o500)
 
-    assert "damnit_python" not in DamnitDB.from_dir(tmp_path).metameta
->>>>>>> a2e50217
+    assert "damnit_python" not in DamnitDB.from_dir(tmp_path).metameta