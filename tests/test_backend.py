--- conflicted
+++ resolved
@@ -1295,7 +1295,6 @@
         return bar
     """
     with pytest.raises(KeyError, match='bar*'):
-<<<<<<< HEAD
         ctx = mkcontext(missing_dep_pattern)
 
 
@@ -2015,7 +2014,4 @@
     assert is_group(A)
     assert is_group(A())
     assert not is_group_instance(A)
-    assert is_group_instance(A())
-=======
-        ctx = mkcontext(missing_dep_pattern)
->>>>>>> 146dcdb1
+    assert is_group_instance(A())