--- conflicted
+++ resolved
@@ -155,12 +155,8 @@
 def test_results(mock_ctx, mock_run, caplog, tmp_path):
     run_number = 1000
     proposal = 1234
-<<<<<<< HEAD
     results_create = lambda ctx: Results.create(ctx, { "run_data" : mock_run }, run_number, proposal)
-=======
-    results_create = lambda ctx: Results.create(ctx, mock_run, run_number, proposal)
     mkcontext = lambda code: ContextFile.from_str(textwrap.dedent(code))
->>>>>>> 52e27dc7
 
     # Simple test
     results = run_ctx_helper(mock_ctx, mock_run, run_number, proposal, caplog)
