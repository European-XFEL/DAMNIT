--- conflicted
+++ resolved
@@ -1,9 +1,6 @@
 import os
-<<<<<<< HEAD
 import re
-=======
 import sys
->>>>>>> 6aea7bf3
 import textwrap
 from contextlib import contextmanager
 from pathlib import Path
