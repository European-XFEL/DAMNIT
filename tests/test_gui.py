--- conflicted
+++ resolved
@@ -12,13 +12,8 @@
 import numpy as np
 import pandas as pd
 import pytest
-<<<<<<< HEAD
 from PyQt5.QtCore import QPoint, Qt
 from PyQt5.QtGui import QPixmap
-=======
-from PyQt5.QtCore import Qt
-from PyQt5.QtGui import QPalette, QPixmap
->>>>>>> 76352ec8
 from PyQt5.QtWidgets import (QDialog, QFileDialog, QInputDialog, QLineEdit,
                              QMenu, QMessageBox, QStyledItemDelegate)
 
@@ -30,15 +25,12 @@
 from damnit.gui.main_window import AddUserVariableDialog, MainWindow
 from damnit.gui.open_dialog import OpenDBDialog
 from damnit.gui.plot import HistogramPlotWindow, ScatterPlotWindow
-<<<<<<< HEAD
 from damnit.gui.standalone_comments import TimeComment
 from damnit.gui.table_filter import (CategoricalFilter,
                                      CategoricalFilterWidget, FilterMenu,
                                      FilterProxy, FilterStatus, FilterType,
                                      NumericFilter, NumericFilterWidget)
-=======
 from damnit.gui.theme import Theme
->>>>>>> 76352ec8
 from damnit.gui.zulip_messenger import ZulipConfig
 
 from .helpers import extract_mock_run, mkcontext, reduced_data_from_dict
@@ -1063,7 +1055,6 @@
     assert count_visible_vars() == initial_var_count - 1
 
 
-<<<<<<< HEAD
 def test_filter_proxy(mock_db_with_data_2, qtbot):
     db_dir, db = mock_db_with_data_2
 
@@ -1230,7 +1221,8 @@
     menu_with_filter = FilterMenu(results_col, model)
     qtbot.addWidget(menu_with_filter)
     assert menu_with_filter.model.filters[results_col] == existing_filter
-=======
+
+
 def test_processing_status(mock_db_with_data, qtbot):
     db_dir, db = mock_db_with_data
     win = MainWindow(db_dir, connect_to_kafka=False)
@@ -1296,5 +1288,4 @@
         # Test theme toggle back to light
         win2._toggle_theme(False)
         assert win2.current_theme == Theme.LIGHT
-        assert win2.palette() != dark_palette  # Light theme should have different colors
->>>>>>> 76352ec8
+        assert win2.palette() != dark_palette  # Light theme should have different colors